--- conflicted
+++ resolved
@@ -2,46 +2,17 @@
 Generates HTML pages to explore the main characteristics (thermodynamics,
 fluxes, number of metabolic steps, reaction rule score) of pathways predicted
 with RetroPath suite
-
-
-<<<<<<< HEAD
-## Installation
-Please see `rptools` documentation.
-
-## Usage
-rpreport [-h] [--log ARG] [--log_file LOG_FILE] [--silent] [--version] [-d] [--dev] [-v] [--standalone] source_path output_folder
-=======
-generates HTML pages to explore the main characteristics (thermodynamics,
-fluxes, number of metabolic steps, reaction rule score) of pathways predicted
-with RetroPath suite.
 
 ## Install
 rpreport is part of rpTools suite. See its README.
 
 ### Usage
 rpreport [-h] [--log ARG] [--log_file LOG_FILE] [--silent] [--version] [-d] [--dev]  [-v] [--standalone] source_path output_folder
->>>>>>> 5a804226
 
 Required:
 * **source_path**: (string) Path to a tar archive (default) or folder (using '-d' option) containing rpSBML file(s).
 * **output_folder**: (string) Output folder where report file(s) will be generated.
 
-<<<<<<< HEAD
-Optional:
-* **-h, --help**: show this help message and exit
-* **--log ARG, -l ARG**: Adds a console logger for the specified level (default:
-                       error)
-* **--log_file LOG_FILE**: Filename where to put logs
-* **--silent, -s**: run rpreport silently
-* **--version**: show the version number and exit
-* **-d, --input_dir**: source_path is a folder containing standalone rpSBML
-                       file(s).
-* **--dev**: For dev purpose only : create supplementary files into
-                       a dev folder
-* **-v, --verbose**: Turn on console verbose mode.
-* **--standalone**: if set will output an autonomous HTML containing all
-                       css and js files dependencies.
-=======
 optional arguments:
 * **-h, --help**: show this help message and exit
 * **--log ARG, -l ARG**: Adds a console logger for the specified level (default: error)
@@ -51,5 +22,4 @@
 * **-d, --input_dir**: source_path is a folder containing standalone rpSBML file(s).
 * **--dev**: For dev purpose only : create supplementary files into a dev folder
 * **-v, --verbose**: Turn on console verbose mode.
-* **--standalone**: if set will output an autonomous HTML containing all css and js files dependencies.
->>>>>>> 5a804226
+* **--standalone**: if set will output an autonomous HTML containing all css and js files dependencies.