import libsbml
import numpy as np
from hashlib import sha256
from os import (
        path as os_path,
)
from copy import deepcopy
from pandas import DataFrame  as pd_DataFrame
from inspect import (
    getmembers as inspect_getmembers,
      ismethod as inspect_ismethod
)
from rptools.rplibs.rpGraph import rpGraph
from logging import (
    Logger,
    getLogger
)
from typing import (
    List,
    Dict,
    Tuple,
    Generic
)
from brs_utils import(
    extract_gz
)
from filetype import guess
from tempfile import (
    TemporaryDirectory,
)
## @package RetroPath SBML writer
# Documentation for SBML representation of the different model
#
# To exchange between the different workflow nodes, the SBML (XML) format is used. This
# implies using the libSBML library to create the standard definitions of species, reactions, etc...
# Here we also define our own annotations that are used internally in that we call BRSYNTH nodes.
# The object holds an SBML object and a series of methods to write and access BRSYNTH related annotations



##################################################################
############################### rpSBML ###########################
##################################################################


class rpSBML:

    """This class uses the libSBML object and handles it by adding BRSynth annotation
    """
    def __init__(
        self,
        inFile: str = None,
        rpsbml: 'rpSBML' = None,
        name: str = None,
        logger: Logger = getLogger(__name__)
    ) -> 'rpSBML':
        """Constructor for the rpSBML class

        Note that the user can pass either a document libSBML object or a path to a SBML file. If a path is passed it overwrite the passed document object.

        :param modelName: The Name of the model
        :param document: The libSBML document class (Default: None)
        :param inFile: The path of a SBML file (Default: '')

        :type modelName: str
        :type path: str
        :type document: libsbml.SBMLDocument
        """

        # logger
        self.logger = logger

        self.logger.debug('New instance of rpSBML')
        self.logger.debug('inFile: ' + str(inFile))
        self.logger.debug('rpsbml: ' + str(rpsbml))
        self.logger.debug('name:   ' + str(name))

        # document
        # if an sbml file is given, then read it (self.document will be created)
        if not inFile is None:
            infile = inFile
            kind = guess(infile)
            with TemporaryDirectory() as temp_d:
                if kind:
                    self.logger.debug('inFile is detected as ' + str(kind))
                    if kind.mime == 'application/gzip':
                        infile = extract_gz(inFile, temp_d)
                try:
                    self.readSBML(infile)
                except FileNotFoundError as e:
                    self.logger.error(str(e) + infile)
                    exit(-1)

        else:
            if rpsbml is None:
                self.document = None
            else:
                self.document = rpsbml.getDocument().clone()

        # model name
        self.setName(name if name else self.getName())

        # scores
        self.score = {
            'value': -1,
            'nb_rules': 0
        }
        self.global_score = 0

        # headers
        self.miriam_header = {
            'compartment': {
                'mnx': 'metanetx.compartment/',
                'bigg': 'bigg.compartment/',
                'seed': 'seed/',
                'name': 'name/'
            },
            'reaction': {
                'mnx': 'metanetx.reaction/',
                'rhea': 'rhea/',
                'reactome': 'reactome/',
                'bigg': 'bigg.reaction/',
                'sabiork': 'sabiork.reaction/',
                'ec': 'ec-code/',
                'biocyc': 'biocyc/',
                'lipidmaps': 'lipidmaps/',
                'uniprot': 'uniprot/'
            },
            'species': {
                'inchikey': 'inchikey/',
                'pubchem': 'pubchem.compound/',
                'mnx': 'metanetx.chemical/',
                'chebi': 'chebi/CHEBI:',
                'bigg': 'bigg.metabolite/',
                'hmdb': 'hmdb/',
                'kegg_c': 'kegg.compound/',
                'kegg_d': 'kegg.drug/',
                'biocyc': 'biocyc/META:',
                'seed': 'seed.compound/',
                'metacyc': 'metacyc.compound/',
                'sabiork': 'sabiork.compound/',
                'reactome': 'reactome/R-ALL-'
            }
        }
        self.header_miriam = {
            'compartment': {
                'metanetx.compartment': 'mnx',
                'bigg.compartment': 'bigg',
                'seed': 'seed',
                'name': 'name'
                },
            'reaction': {
                'metanetx.reaction': 'mnx',
                'rhea': 'rhea',
                'reactome': 'reactome',
                'bigg.reaction': 'bigg',
                'sabiork.reaction': 'sabiork',
                'ec-code': 'ec',
                'biocyc': 'biocyc',
                'lipidmaps': 'lipidmaps',
                'uniprot': 'uniprot'
            },
            'species': {
                'inchikey': 'inchikey',
                'pubchem.compound': 'pubchem',
                'metanetx.chemical': 'mnx',
                'chebi': 'chebi',
                'bigg.metabolite': 'bigg',
                'hmdb': 'hmdb',
                'kegg.compound': 'kegg_c',
                'kegg.drug': 'kegg_d',
                'biocyc': 'biocyc',
                'seed.compound': 'seed',
                'metacyc.compound': 'metacyc',
                'sabiork.compound': 'sabiork',
                'reactome': 'reactome'
            }
        }


    def getModel(self):
        if self.getDocument():
            return self.getDocument().getModel()
        else:
            return None


    def getDocument(self):
        return self.document


    def getName(self):

        name = ''

        # try if modelName already exists
        try:
            name = self.modelName
        except AttributeError:
            pass

        # self.modelName exists, returns it
        if name:
            return name
        else: # else try to get name from model
            return self.getModel().getName() if self.getModel() else None


    def getObjective(
        self,
        objective_id: str,
        objective_value: float 
    ) -> None:

        objective = self.getPlugin(
            'fbc'
        ).getObjective(objective_id)

        self.checklibSBML(
            objective,
            'Getting objective '+str(objective_id)
        )

        return objective


    def setName(self, name):
        self.modelName = name if name else 'dummy'


    def setLogger(self, logger):
        self.logger = logger

    def compute_score(self, pathway_id: str = 'rp_pathway') -> float:
        self.score['value'] = 0
        for member in self.readGroupMembers(pathway_id):
            rxn = self.getModel().getReaction(member)
            self.add_rule_score(
                float(
                    rxn.getAnnotation().getChild('RDF').getChild('BRSynth').getChild('brsynth').getChild('rule_score').getAttrValue('value')
                )
            )
        return self.getScore()


    def getScore(self) -> float:
        try:
            return self.score['value'] / self.score['nb_rules']
        except ZeroDivisionError as e:
            self.logger.debug(e)
            return -1


    def add_rule_score(self, score: float) -> None:
        self.score['value']    += score
        self.score['nb_rules'] += 1


<<<<<<< HEAD
    def getGlobalScore(self) -> float:
        return self.global_score
=======
    ## Extract the reaction SMILES from an SBML, query rule_score and write the results back to the SBML
    #
    # Higher is better
    #
    # NOTE: all the scores are normalised by their maximal and minimal, and normalised to be higher is better
    # Higher is better
    # TODO: try to standardize the values instead of normalisation.... Advantage: not bounded
    def compute_globalscore(
        self,
        weight_rp_steps: float = 0.10002239003499142,
        weight_rule_score: float = 0.13346271414277305,
        weight_fba: float = 0.6348436269211155,
        weight_thermo: float = 0.13167126890112002,
        max_rp_steps: int = 15, #TODO: add this as a limit in RP2
        thermo_ceil: float = 5000.0,
        thermo_floor: float = -5000.0,
        fba_ceil: float = 5.0,
        fba_floor: float = 0.0,
        pathway_id: str = 'rp_pathway',
        objective_id: str = 'obj_fraction',
        thermo_id: str = 'dfG_prime_m'
    ):
        """From a rpsbml object, retreive the different characteristics of a pathway and combine them to calculate a global score.

        Note that the results are written to the rpsbml directly

        :param rpsbml: rpSBML object
        :param weight_rp_steps: The weight associated with the number of steps (Default: 0.10002239003499142)
        :param weight_rule_score: The weight associated with the mean of reaction rule scores (Default: 0.13346271414277305)
        :param weight_fba: The weight associated with the flux of the target (Default: 0.6348436269211155)
        :param weight_thermo: The weight associated with the sum of reaction Gibbs free energy (Default: 0.13167126890112002)
        :param max_rp_steps: The maximal number of steps are run in RP2 (Default: 15)
        :param thermo_ceil: The upper limit of Gibbs free energy for each reaction (Default: 5000.0)
        :param thermo_floor: The lower limit of Gibbs free energy for each reaction (Default: -5000.0)
        :param fba_ceil: The upper flux limit of the heterologous pathway (Default: 5.0)
        :param fba_floor: The lower flux limit of the heterologous pathway (Default: 5.0)
        :param pathway_id: The ID of the heterologous pathway (Default: rp_pathway)
        :param objective_id: The ID of the FBA objective (Default: obj_fraction)
        :param thermo_id: The ID of the Gibbs free energy that may be used. May be either dfG_prime_m or dfG_prime_o (Default: dfG_prime_m)

        :rtype: float
        :return: The global score
        """

        # WARNING: we do this because the list gets updated
        self.logger.debug('thermo_ceil:  '+str(thermo_ceil))
        self.logger.debug('thermo_floor: '+str(thermo_floor))
        self.logger.debug('fba_ceil:     '+str(fba_ceil))
        self.logger.debug('fba_floor:    '+str(fba_floor))

        bounds = {
            'thermo': {
                'floor': thermo_floor,
                'ceil' : thermo_ceil
            },
            'fba': {
                'floor': fba_floor,
                'ceil' : fba_ceil
            },
            'max_rp_steps': max_rp_steps
        }
        # Dict to store list of scores over reactions
        scores = {}
        # score_names = ['dfG_prime_m', 'dfG_uncert', 'dfG_prime_o', 'rule_score', 'fba_obj_biomass', 'fba_obj_fraction']
        rpsbml_dict = self.toDict(pathway_id)

        rpsbml_dict, scores = self.score_from_reactions(
            rpsbml_dict,
            scores,
            bounds,
            pathway_id,
            self.logger
        )
        rpsbml_dict = self.score_from_pathway(
            rpsbml_dict,
            scores,
            bounds,
            pathway_id,
            self.logger
        )
        
        #################################################
        ################# GLOBAL ########################
        #################################################

        ##### global score #########
        try:
            # print(rpsbml_dict['pathway']['brsynth'])
            globalScore = np.average(
                [
                    rpsbml_dict['pathway']['brsynth']['norm_rule_score'],
                    rpsbml_dict['pathway']['brsynth']['norm_'+str(thermo_id)],
                    rpsbml_dict['pathway']['brsynth']['norm_steps'],
                    rpsbml_dict['pathway']['brsynth']['norm_fba_'+str(objective_id)]
                ],
                weights=[
                    weight_rule_score,
                    weight_thermo,
                    weight_rp_steps,
                    weight_fba
                ]
            )
        except ZeroDivisionError:
            globalScore = 0.0
        except KeyError as e:
            #logger.error(rpsbml_dict['pathway']['brsynth'].keys())
            self.logger.error('KeyError for :'+str(e))
            self.logger.error('Make sure that you run both thermodynamics and FBA')
            globalScore = 0.0

        rpsbml_dict['pathway']['brsynth']['global_score'] = globalScore

        self.global_score = globalScore

        self.updateBRSynthPathway(rpsbml_dict, pathway_id)

        return self.getGlobalScore()


    @staticmethod
    def score_from_reactions(rpsbml_dict, scores, bounds, pathway_id, logger=getLogger(__name__)):

        rpsbml_dict_copy = deepcopy(rpsbml_dict)
        scores_copy      = deepcopy(scores)

        for reac_id in list(rpsbml_dict_copy['reactions'].keys()):

            for bd_id in list(rpsbml_dict_copy['reactions'][reac_id]['brsynth'].keys()):

                thermo     = bd_id.startswith('dfG_')
                fba        = bd_id.startswith('fba_')
                rule_score = bd_id=='rule_score'

                if thermo or fba:
                    try:
                        ####### Thermo ############
                        # lower is better -> -1.0 to have highest better
                        # WARNING: we will only take the dfG_prime_m value
                        ####### FBA ##############
                        # higher is better
                        # return all the FBA values
                        # ------- reactions ----------
                        if bd_id not in scores_copy:
                            scores_copy[bd_id] = []                        
                        value = rpsbml_dict_copy['reactions'][reac_id]['brsynth'][bd_id]['value']
                        floor = bounds['thermo']['floor'] if thermo else bounds['fba']['floor']
                        ceil  = bounds['thermo']['ceil']  if thermo else bounds['fba']['ceil']
                        norm_score = rpSBML.minmax_score(value, floor, ceil)
                    except (KeyError, TypeError) as e:
                        logger.warning('Cannot find: '+str(bd_id)+' for the reaction: '+str(reac_id))
                        norm_score = 0.0
                    if thermo:
                        norm_score = 1 - norm_score
                    rpsbml_dict_copy['reactions'][reac_id]['brsynth']['norm_'+bd_id] = norm_score
                    scores_copy[bd_id].append(norm_score)

                elif rule_score:
                    if bd_id not in scores_copy:
                        scores_copy[bd_id] = []
                    # rule score higher is better
                    scores_copy[bd_id].append(rpsbml_dict_copy['reactions'][reac_id]['brsynth'][bd_id])
                
                else:
                    logger.debug('Not normalising: '+str(bd_id))

        return rpsbml_dict_copy, scores_copy


    @staticmethod
    def score_from_pathway(rpsbml_dict, scores, bounds, pathway_id, logger=getLogger(__name__)):

        rpsbml_dict_copy = deepcopy(rpsbml_dict)

        for bd_id in scores:

            ############### FBA ################
            # higher is better
            if bd_id.startswith('fba_'):
                rpsbml_dict_copy['pathway']['brsynth']['norm_'+bd_id] = \
                    rpSBML.minmax_score(rpsbml_dict_copy['pathway']['brsynth'][bd_id]['value'],
                                                bounds['fba']['floor'], bounds['fba']['ceil'])

            ############# Thermo ################
            elif bd_id.startswith('dfG_'):
                # here add weights based on std
                rpsbml_dict_copy['pathway']['brsynth']['norm_'+bd_id] = \
                    np.average([np.average(scores[bd_id]), 1.0-np.std(scores[bd_id])], weights=[0.5, 0.5])
                # the score is higher is better - (-1 since we want lower variability)
                # rpsbml_dict['pathway']['brsynth']['var_'+bd_id] = 1.0-np.var(path_norm[bd_id])

        ############# rule score ############
        # higher is better
        if not 'rule_score' in scores:
            logger.warning('Cannot detect rule_score: '+str(scores))
            rpsbml_dict_copy['pathway']['brsynth']['norm_'+bd_id] = 0.0
        else:
            rpsbml_dict_copy['pathway']['brsynth']['norm_'+bd_id] = np.average(scores[bd_id])

        ##### length of pathway ####
        # lower is better -> -1.0 to reverse it
        norm_steps = 0.0
        if len(rpsbml_dict_copy['reactions']) > bounds['max_rp_steps']:
            logger.warning('There are more steps than specified')
            norm_steps = 0.0
        else:
            try:
                norm_steps = (float(len(rpsbml_dict_copy['reactions']))-1.0) / (float(bounds['max_rp_steps'])-1.0)
                norm_steps = 1.0 - norm_steps
            except ZeroDivisionError:
                norm_steps = 0.0

        rpsbml_dict_copy['pathway']['brsynth']['norm_steps'] = norm_steps

        return rpsbml_dict_copy


    def minmax_score(value, floor, ceil, logger=getLogger(__name__)):
        """Compute and returns score
        """
        if ceil >= value >= floor:
            # min-max feature scaling
            norm = (value-floor) / (ceil-floor)
        elif value < floor:
            norm = 0.0
        # then value > ceil
        else:
            norm = 1.0
        # rpsbml_dict['reactions'][reac_id]['brsynth'][bd_id]['value'] = norm

        return norm
>>>>>>> 07ecdb98


    def setGlobalScore(self, score: float) -> None:
        self.global_score = score


    def updateBRSynthPathway(
        self,
        rpsbml_dict: Dict,
        pathway_id: str = 'rp_pathway'
    ) -> None:
        """Update the heterologous pathway from a dictionary to a rpsbml file

        :param self: rpSBML object
        :param rpsbml_dict: The dictionary of the heterologous pathway
        :param pathway_id: The ID of the heterologous pathway
        
        :return: None
        """

        self.logger.debug('rpsbml_dict: {0}'.format(rpsbml_dict))

        rp_pathway = self.getModel().getPlugin('groups').getGroup(pathway_id)

        for bd_id in rpsbml_dict['pathway']['brsynth']:

            units = None

            try: # read 'value' field
                value = rpsbml_dict['pathway']['brsynth'][bd_id]['value']
                try: # read 'units' field
                    units = rpsbml_dict['pathway']['brsynth'][bd_id]['units']
                except KeyError:
                    pass

            except (KeyError, TypeError, IndexError):
                # self.logger.warning('The entry '+str(bd_id)+' does not contain any \'value\' field. Trying using the root...')
                try: # read value directly
                    value = rpsbml_dict['pathway']['brsynth'][bd_id]
                except KeyError:
                    self.logger.warning('The entry '+str(bd_id)+' does not exist. Giving up...')

            self.updateBRSynth(rp_pathway, bd_id, value, units, False)

        # for reac_id in rpsbml_dict['reactions']:
        #     reaction = self.getModel().getReaction(reac_id)
        #     if reaction==None:
        #         self.logger.warning('Skipping updating '+str(reac_id)+', cannot retreive it')
        #         continue
        #     for bd_id in rpsbml_dict['reactions'][reac_id]['brsynth']:
        #         if bd_id[:5]=='norm_':
        #             try:
        #                 value = rpsbml_dict['reactions'][reac_id]['brsynth'][bd_id]['value']
        #             except KeyError:
        #                 value = rpsbml_dict['reactions'][reac_id]['brsynth'][bd_id]
        #                 self.logger.warning('No" value", using the root')
        #             try:
        #                 units = rpsbml_dict['reactions'][reac_id]['brsynth'][bd_id]['units']
        #             except KeyError:
        #                 units = None
        #             self.updateBRSynth(reaction, bd_id, value, units, False)


    #############################################################################################################
    ############################################ MERGE ##########################################################
    #############################################################################################################

    @staticmethod
    def mergeFiles(
        input_sbml: str,
        input_target: str,
        output_merged: str,
        species_group_id: str = 'central_species',
        sink_species_group_id: str = 'rp_sink_species',
        pathway_id: str = 'rp_pathway',
        logger: Logger = getLogger(__name__)
    ) -> bool:
        """Public function that merges two SBML files together

        :param path_source: Path of the source SBML file
        :param path_target: Path of the target SBML file
        :param path_merge: Path of the output SBML file

        :type path_source: str
        :type path_target: str
        :type path_merge: str

        :return: Success or failure of the function
        :rtype: bool
        """

        if not os_path.exists(input_sbml):
            logger.error('Source SBML file is invalid: '+str(input_sbml))
            return False

        if not os_path.exists(input_target):
            logger.error('Target SBML file is invalid: '+str(input_target))
            return False

        source_rpsbml = rpSBML(
            inFile = input_sbml,
            name = 'source',
            logger = logger
        )
        target_rpsbml = rpSBML(
            inFile = input_target,
            name = 'target',
            logger = logger
        )

        merged_rpsbml, reactions_in_both = rpSBML.mergeModels(
            source_rpsbml,
            target_rpsbml,
            logger
        )

        merged_rpsbml.writeToFile(output_merged)

        return True


    @staticmethod
    # TODO: add a confidence in the merge using the score in
    def mergeModels(
        source_rpsbml: 'rpSBML',
        target_rpsbml: 'rpSBML',
        logger: Logger = getLogger(__name__)
    ) -> Tuple['rpSBML', Dict]:
        """
        Merge two models species and reactions using the annotations to recognise the same species and reactions

        The source model has to have both the GROUPS and FBC packages enabled in its SBML. The course must have a groups
        called rp_pathway. If not use the readSBML() function to create a model
        We add the reactions and species from the rpsbml to the target_model

        Parameters
        ----------
        source_rpsbml: rpSBML
            The source rpSBML object
        target_rpsbml: rpSBML
            The target rpSBML object
        logger : Logger
            The logger object.

        Returns
        -------
        None or str If outfile is None, returns the resulting csv format as a string. Otherwise returns None..

            :param source_rpsbml: The source rpSBML object
            :param target_rpsbml: The target rpSBML object

            :type source_rpsbml: rpSBML
            :type target_rpsbml: rpSBML

            :return: Tuple of dict where the first entry is the species source to target conversion and the second is the reaction source to target conversion
            :rtype: tuple
        """
        logger.debug('source_rpsbml: ' + str(source_rpsbml))
        logger.debug('target_rpsbml: ' + str(target_rpsbml))

        # Copy target rpSBML objetc into a new one so that
        # it can be modified and returned
        merged_rpsbml = rpSBML(
            rpsbml = target_rpsbml,
            logger = logger
        )

        ## MODEL FBC ###################################
        # Find the ID's of the similar target_rpsbml.model species
        target_fbc, source_fbc = rpSBML.getFBCModel(
            source_sbml_doc = source_rpsbml.getDocument(),
            target_sbml_doc = merged_rpsbml.getDocument(),
            logger = logger
        )

        ## UNIT DEFINITIONS ############################
        # return the list of unit definitions id's for the target to avoid overwritting
        # WARNING: this means that the original unit definitions will be prefered over the new one
        merged_rpsbml.copyUnitDefinitions(
            source_sbml_doc = source_rpsbml.getDocument(),
            logger = logger
        )

        ## COMPARTMENTS ################################
        # Compare by MIRIAM annotations
        # Note that key is source and value is target conversion
        comp_source_target = merged_rpsbml.copyCompartments(
            source_sbml_doc = source_rpsbml.getDocument(),
            logger = logger
        )

        ## PARAMETERS ##################################
        # WARNING: here we compare by ID
        # target_paramsID = rpSBML.getParameters(
        merged_rpsbml.copyParameters(
            source_sbml_doc = source_rpsbml.getDocument(),
            logger = logger
        )

        ## FBC GENE PRODUCTS ###########################
        # WARNING: here we compare by ID
        target_genesProdID = rpSBML.getFBCGeneProducts(
            source_fbc = source_fbc,
            target_fbc = target_fbc,
            logger = logger
        )

        ## FBC OBJECTIVES ##############################
        # WARNING: here we compare by ID
        targetObjectiveID, sourceObjectiveID = rpSBML.getFBCObjectives(
            source_fbc = source_fbc,
            target_fbc = target_fbc,
            logger = logger
        )

        ## SPECIES #####################################
        species = merged_rpsbml.copySpecies(
            source_sbml_doc = source_rpsbml.getDocument(),
            comp_source_target = comp_source_target,
            logger = logger
        )

        ## REACTIONS ###################################
        # TODO: consider the case where two reactions have the same ID's but are not the same reactions
        reactions_in_both = merged_rpsbml.copyReactions(
            source_sbml_doc = source_rpsbml.getDocument(),
            species = species,
            logger = logger
        )

        ## GROUPS ######################################
        # source_groups, target_groups = rpSBML.copyGroups(
        merged_rpsbml.copyGroups(
            source_sbml_doc = source_rpsbml.getDocument(),
            species = species,
            reactions = reactions_in_both,
            logger = logger
        )

        ## TITLES ######################################
        merged_rpsbml.copyTitles(
            source_sbml_doc = source_rpsbml.getDocument(),
            logger = logger
        )

        merged_rpsbml.completeHeterologousPathway()

        return merged_rpsbml, reactions_in_both


    @staticmethod
    def getFBCModel(
        source_sbml_doc: libsbml.SBMLDocument,
        target_sbml_doc: libsbml.SBMLDocument,
        logger: Logger = getLogger(__name__)
    ) -> Tuple[
            libsbml.FbcModelPlugin,
            libsbml.FbcModelPlugin
    ]:

        logger.debug('source_sbml_doc: ' + str(source_sbml_doc))
        logger.debug('target_sbml_doc: ' + str(target_sbml_doc))
        
        if not target_sbml_doc.getModel().isPackageEnabled('fbc'):
            rpSBML.checklibSBML(
                target_sbml_doc.getModel().enablePackage(
                    'http://www.sbml.org/sbml/level3/version1/fbc/version2',
                    'fbc',
                    True
                ),
                'Enabling the FBC package'
            )
        
        if not source_sbml_doc.getModel().isPackageEnabled('fbc'):
            rpSBML.checklibSBML(
                source_sbml_doc.getModel().enablePackage(
                    'http://www.sbml.org/sbml/level3/version1/fbc/version2',
                    'fbc',
                    True
                ),
                'Enabling the FBC package'
            )
        
        target_fbc = target_sbml_doc.getModel().getPlugin('fbc')
        source_fbc = source_sbml_doc.getModel().getPlugin('fbc')
        
        # note sure why one needs to set this as False
        rpSBML.checklibSBML(
            source_sbml_doc.setPackageRequired('fbc', False),
            'enabling FBC package'
        )

        return target_fbc, source_fbc


    def copyUnitDefinitions(
        self,
        source_sbml_doc: libsbml.SBMLDocument,
        logger: Logger = getLogger(__name__)
    ) -> None:

        logger.debug('source_sbml_doc: ' + str(source_sbml_doc))

        target_unitDefID = [i.getId() for i in self.getModel().getListOfUnitDefinitions()]

        for source_unitDef in source_sbml_doc.getModel().getListOfUnitDefinitions():

            if not source_unitDef.getId() in target_unitDefID: # have to compare by ID since no annotation
                # create a new unitDef in the target
                target_unitDef = self.getModel().createUnitDefinition()
                rpSBML.checklibSBML(
                    target_unitDef,
                    'fetching target unit definition'
                )
                # copy unitDef info to the target
                rpSBML.checklibSBML(
                    target_unitDef.setId(source_unitDef.getId()),
                    'setting target unit definition ID'
                )
                rpSBML.checklibSBML(
                    target_unitDef.setAnnotation(source_unitDef.getAnnotation()),
                    'setting target unit definition Annotation'
                )

                for source_unit in source_unitDef.getListOfUnits():
                    # copy unit info to the target unitDef
                    target_unit = target_unitDef.createUnit()
                    rpSBML.checklibSBML(
                        target_unit,
                        'creating target unit'
                    )
                    rpSBML.checklibSBML(
                        target_unit.setKind(
                            source_unit.getKind()
                        ),
                        'setting target unit kind'
                    )
                    rpSBML.checklibSBML(
                        target_unit.setExponent(source_unit.getExponent()),
                        'setting target unit exponent'
                    )
                    rpSBML.checklibSBML(
                        target_unit.setScale(source_unit.getScale()),
                        'setting target unit scale'
                    )
                    rpSBML.checklibSBML(
                        target_unit.setMultiplier(source_unit.getMultiplier()),
                        'setting target unit multiplier'
                    )

                # add to the list to make sure its not added twice
                target_unitDefID.append(source_unitDef.getId())


    def copyCompartments(
        self,
        source_sbml_doc: libsbml.SBMLDocument,
        logger: Logger = getLogger(__name__)
    ) -> Dict:

        logger.debug('source_sbml_doc: ' + str(source_sbml_doc))

        comp_source_target = {}

        for source_compartment in source_sbml_doc.getModel().getListOfCompartments():

            found = False

            target_ids = [i.getId() for i in self.getModel().getListOfCompartments()]

            source_annotation = source_compartment.getAnnotation()

            if not source_annotation:
                logger.warning('No annotation for the source of compartment '+str(source_compartment.getId()))

            # compare by MIRIAM first
            for target_compartment in self.getModel().getListOfCompartments():
                target_annotation = target_compartment.getAnnotation()
                if not target_annotation:
                    logger.warning('No annotation for the target of compartment: '+str(target_compartment.getId()))
                    continue
                if rpSBML.compareMIRIAMAnnotations(
                    source_annotation,
                    target_annotation,
                    logger
                ):
                    found = True
                    comp_source_target[source_compartment.getId()] = target_compartment.getId()
                    break

            if not found:
                # if the id is not found, see if the ids already exists
                if source_compartment.getId() in target_ids:
                    comp_source_target[source_compartment.getId()] = source_compartment.getId()
                    found = True
                # if there is not MIRIAM match and the id's differ then add it
                else:
                    target_compartment = self.getModel().createCompartment()
                    rpSBML.checklibSBML(
                        target_compartment,
                        'Creating target compartment'
                    )
                    rpSBML.checklibSBML(
                        target_compartment.setMetaId(
                            source_compartment.getMetaId()
                        ),
                        'setting target metaId'
                    )
                    # make sure that the ID is different
                    if source_compartment.getId() == target_compartment.getId():
                        rpSBML.checklibSBML(
                            target_compartment.setId(
                                source_compartment.getId()+'_sourceModel'
                            ),
                            'setting target id'
                        )
                    else:
                        rpSBML.checklibSBML(
                            target_compartment.setId(
                                source_compartment.getId()
                            ),
                            'setting target id'
                        )
                    rpSBML.checklibSBML(
                        target_compartment.setName(
                            source_compartment.getName()
                        ),
                        'setting target name'
                    )
                    rpSBML.checklibSBML(
                        target_compartment.setConstant(
                            source_compartment.getConstant()
                        ),
                        'setting target constant'
                    )
                    rpSBML.checklibSBML(
                        target_compartment.setAnnotation(
                            source_compartment.getAnnotation()
                        ),
                        'setting target annotation'
                    )
                    rpSBML.checklibSBML(
                        target_compartment.setSBOTerm(
                            source_compartment.getSBOTerm()
                        ),
                        'setting target annotation'
                        )
                    comp_source_target[target_compartment.getId()] = target_compartment.getId()

        # self.logger.debug('comp_source_target: '+str(comp_source_target))

        return comp_source_target


    def copyParameters(
        self,
        source_sbml_doc: libsbml.SBMLDocument,
        logger: Logger = getLogger(__name__)
    ) -> None:

        logger.debug('source_sbml_doc: ' + str(source_sbml_doc))

        target_paramsID = [i.getId() for i in self.getModel().getListOfParameters()]

        for source_parameter in source_sbml_doc.getModel().getListOfParameters():

            if source_parameter.getId() not in target_paramsID:
                target_parameter = self.getModel().createParameter()
                rpSBML.checklibSBML(
                    target_parameter,
                    'creating target parameter'
                )
                rpSBML.checklibSBML(
                    target_parameter.setId(
                        source_parameter.getId()
                    ),
                        'setting target parameter ID'
                )
                rpSBML.checklibSBML(
                    target_parameter.setSBOTerm(
                        source_parameter.getSBOTerm()
                    ),
                    'setting target parameter SBO'
                )
                rpSBML.checklibSBML(
                    target_parameter.setUnits(
                        source_parameter.getUnits()
                    ),
                    'setting target parameter Units'
                )
                rpSBML.checklibSBML(
                    target_parameter.setValue(
                        source_parameter.getValue()
                    ),
                    'setting target parameter Value'
                )
                rpSBML.checklibSBML(
                    target_parameter.setConstant(
                        source_parameter.getConstant()
                    ),
                    'setting target parameter ID'
                )

        # return target_paramsID


    @staticmethod
    def getFBCGeneProducts(
        source_fbc: libsbml.FbcModelPlugin,
        target_fbc: libsbml.FbcModelPlugin,
        logger: Logger = getLogger(__name__)
    ) -> List[str]:

        logger.debug('source_fbc: ' + str(source_fbc))
        logger.debug('target_fbc: ' + str(target_fbc))

        targetGenProductID = [i.getId() for i in target_fbc.getListOfGeneProducts()]

        for source_geneProduct in source_fbc.getListOfGeneProducts():

            if not source_geneProduct.getId() in targetGenProductID:
                target_geneProduct = target_fbc.createGeneProduct()
                rpSBML.checklibSBML(
                    target_geneProduct, 'creating target gene product')
                rpSBML.checklibSBML(
                    target_geneProduct.setId(
                        source_geneProduct.getId()
                    ),
                    'setting target gene product id'
                )
                rpSBML.checklibSBML(
                    target_geneProduct.setLabel(
                        source_geneProduct.getLabel()
                    ),
                    'setting target gene product label'
                )
                rpSBML.checklibSBML(
                    target_geneProduct.setName(
                        source_geneProduct.getName()
                    ),
                    'setting target gene product name'
                )
                rpSBML.checklibSBML(
                    target_geneProduct.setMetaId(
                        source_geneProduct.getMetaId()
                    ),
                    'setting target gene product meta_id'
                )

        return targetGenProductID


    @staticmethod
    def getFBCObjectives(
        source_fbc: libsbml.FbcModelPlugin,
        target_fbc: libsbml.FbcModelPlugin,
        logger: Logger = getLogger(__name__)
    ) -> Tuple[List[str], List[str]]:

        # TODO: if overlapping id's need to replace the id with modified, as for the species

        logger.debug('source_fbc: ' + str(source_fbc))
        logger.debug('target_fbc: ' + str(target_fbc))

        targetObjectiveID = [i.getId() for i in target_fbc.getListOfObjectives()]
        sourceObjectiveID = [i.getId() for i in source_fbc.getListOfObjectives()]

        for source_objective in source_fbc.getListOfObjectives():

            if not source_objective.getId() in targetObjectiveID:
                target_objective = target_fbc.createObjective()
                rpSBML.checklibSBML(
                    target_objective,
                    'creating target objective'
                )
                rpSBML.checklibSBML(
                    target_objective.setId(
                        source_objective.getId()
                    ),
                    'setting target objective'
                )
                rpSBML.checklibSBML(
                    target_objective.setName(
                        source_objective.getName()
                    ),
                    'setting target objective'
                )
                rpSBML.checklibSBML(
                    target_objective.setType(
                        source_objective.getType()
                    ),
                    'setting target objective type'
                )
                for source_fluxObjective in source_objective.getListOfFluxObjectives():
                    target_fluxObjective = target_objective.createFluxObjective()
                    rpSBML.checklibSBML(
                        target_fluxObjective,
                        'creating target flux objective'
                    )
                    rpSBML.checklibSBML(
                        target_fluxObjective.setName(
                            source_fluxObjective.getName()
                        ),
                        'setting target flux objective name'
                    )
                    rpSBML.checklibSBML(
                        target_fluxObjective.setCoefficient(
                            source_fluxObjective.getCoefficient()
                        ),
                        'setting target flux objective coefficient'
                    )
                    rpSBML.checklibSBML(
                        target_fluxObjective.setReaction(
                            source_fluxObjective.getReaction()
                        ),
                        'setting target flux objective reaction'
                    )
                    rpSBML.checklibSBML(
                        target_fluxObjective.setAnnotation(
                            source_fluxObjective.getAnnotation()
                        ),
                        'setting target flux obj annotation from source flux obj'
                    )
                rpSBML.checklibSBML(
                    target_objective.setAnnotation(
                        source_objective.getAnnotation()
                    ),
                    'setting target obj annotation from source obj'
                )
        # self.logger.debug('targetObjectiveID: '+str(targetObjectiveID))
        # self.logger.debug('sourceObjectiveID: '+str(sourceObjectiveID))

        return sourceObjectiveID, targetObjectiveID


    def copySpecies(
        self,
        source_sbml_doc: libsbml.SBMLDocument,
        comp_source_target: Dict,
        logger: Logger = getLogger(__name__)
    ) -> Dict:

        logger.debug('source_sbml_doc: ' + str(source_sbml_doc))
        logger.debug('comp_source_target: ' + str(comp_source_target))

        species = rpSBML.speciesMatchWith(
            comp_source_target,
            source_sbml_doc,
            self.getDocument(),
            logger = logger
        )

        # self.logger.debug('species: '+str(species))

        target_species_ids = [i.id for i in self.getModel().getListOfSpecies()]

        for source_species in species:

            list_target = [i for i in species[source_species]]

            if source_species in list_target:
                logger.warning('The source ('+str(source_species)+') and target species ids ('+str(list_target)+') are the same')

            # if match, replace the annotation from the source to the target
            if not species[source_species] == {}:
                list_species = [i for i in species[source_species]]
                # self.logger.debug('list_species: '+str(list_species))
                if len(list_species)==0:
                    continue
                    # self.logger.warning('Source species '+str(member.getIdRef())+' has been created in the target model')
                elif len(list_species)>1:
                    logger.warning('There are multiple matches to the species '+str(source_species)+'... taking the first one: '+str(list_species))
                # TODO: loop throught the annotations and replace the non-overlapping information
                target_member = self.getModel().getSpecies(list_species[0])
                source_member = source_sbml_doc.getModel().getSpecies(source_species)
                rpSBML.checklibSBML(
                    target_member,
                    'Retraiving the target species: '+str(list_species[0])
                )
                rpSBML.checklibSBML(
                    source_member,
                    'Retreiving the source species: '+str(source_species)
                )
                rpSBML.checklibSBML(
                    target_member.setAnnotation(
                        source_member.getAnnotation()
                    ),
                    'Replacing the annotations'
                )

            # if no match then add it to the target model
            else:
                # self.logger.debug('Creating source species '+str(source_species)+' in target rpsbml')
                source_species = source_sbml_doc.getModel().getSpecies(source_species)
                if not source_species:
                    logger.error('Cannot retreive model species: '+str(source_species))
                else:
                    rpSBML.checklibSBML(
                        source_species,
                        'fetching source species'
                    )
                    targetModel_species = self.getModel().createSpecies()
                    rpSBML.checklibSBML(
                        targetModel_species,
                        'creating species'
                    )
                    rpSBML.checklibSBML(
                        targetModel_species.setMetaId(
                            source_species.getMetaId()
                        ),
                        'setting target metaId'
                    )
                    ## need to check if the id of the source species does not already exist in the target model
                    if source_species.getId() in target_species_ids:
                        target_species_id = source_sbml_doc.getModel().id+'__'+str(source_species.getId())
                        if not source_species.getId() in species:
                            species[source_species.getId()] = {}
                        species[source_species.getId()][source_sbml_doc.getModel().id+'__'+str(source_species.getId())] = 1.0
                    else:
                        target_species_id = source_species.getId()
                    rpSBML.checklibSBML(
                        targetModel_species.setId(
                            target_species_id
                        ),
                        'setting target id'
                    )
                    rpSBML.checklibSBML(
                        targetModel_species.setCompartment(
                            comp_source_target[source_species.getCompartment()]
                        ),
                        'setting target compartment'
                    )
                    rpSBML.checklibSBML(
                        targetModel_species.setInitialConcentration(
                            source_species.getInitialConcentration()
                        ),
                        'setting target initial concentration'
                    )
                    rpSBML.checklibSBML(
                        targetModel_species.setBoundaryCondition(
                            source_species.getBoundaryCondition()
                        ),
                        'setting target boundary concentration'
                    )
                    rpSBML.checklibSBML(
                        targetModel_species.setHasOnlySubstanceUnits(
                            source_species.getHasOnlySubstanceUnits()
                        ),
                        'setting target has only substance units'
                    )
                    rpSBML.checklibSBML(
                        targetModel_species.setBoundaryCondition(
                            source_species.getBoundaryCondition()
                        ),
                        'setting target boundary condition'
                    )
                    rpSBML.checklibSBML(
                        targetModel_species.setConstant(
                            source_species.getConstant()
                        ),
                        'setting target constant'
                    )
                    rpSBML.checklibSBML(
                        targetModel_species.setAnnotation(
                            source_species.getAnnotation()
                        ),
                        'setting target annotation'
                    )
        
        return species


    @staticmethod
    def reactionsInBoth(
        rpsbml_1: 'rpSBML',
        rpsbml_2: 'rpSBML',
        species: Dict,
        logger: Logger = getLogger(__name__)
    ) -> Dict:

        reactions_in_both = {}

        for rxn_1 in rpsbml_1.getModel().getListOfReactions():

            logger.debug('rxn_1: ' + str(rxn_1))

            for rxn_2 in rpsbml_2.getModel().getListOfReactions():
                match = rpSBML.reactionsAreEqual(
                    species,
                    rxn_1,
                    rxn_2,
                    logger = logger
                )
                if match:
                    reactions_in_both[rxn_1.getId()] = rxn_2.getId()
        
        return reactions_in_both


    def copyReactions(
        self,
        source_sbml_doc: libsbml.SBMLDocument,
        species: Dict,
        logger: Logger = getLogger(__name__)
    ) -> Dict:

        logger.debug('source_sbml_doc: ' + str(source_sbml_doc))
        logger.debug('species: ' + str(species))

        def copyReactants(
            source_reaction: libsbml.Reaction,
            target_reaction: libsbml.Reaction,
            species: Dict,
            logger: Logger = getLogger(__name__)
        ) -> None:

            logger.debug('source_reaction: ' + str(source_reaction))
            logger.debug('target_reaction: ' + str(target_reaction))
            logger.debug('species: ' + str(species))

            for source_reaction_reactantID in [i.species for i in source_reaction.getListOfReactants()]:
                # self.logger.debug('\tAdding '+str(source_reaction_reactantID))
                target_reactant = target_reaction.createReactant()
                rpSBML.checklibSBML(
                    target_reactant,
                    'create target reactant'
                )
                if source_reaction_reactantID in species:
                    if not species[source_reaction_reactantID]=={}:
                        if len(species[source_reaction_reactantID])>1:
                            logger.warning('Multiple matches for '+str(source_reaction_reactantID)+': '+str(species[source_reaction_reactantID]))
                            logger.warning('Taking one the first one arbitrarely: '+str([i for i in species[source_reaction_reactantID]][0]))
                        # WARNING: taking the first one arbitrarely
                        rpSBML.checklibSBML(
                            target_reactant.setSpecies(
                                [i for i in species[source_reaction_reactantID]][0]
                            ),
                            'assign reactant species'
                        )
                    else:
                        rpSBML.checklibSBML(
                            target_reactant.setSpecies(
                                source_reaction_reactantID
                            ),
                            'assign reactant species'
                        )
                else:
                    rpSBML.checklibSBML(
                        target_reactant.setSpecies(
                            source_reaction_reactantID
                        ),
                        'assign reactant species'
                    )
                source_reactant = source_reaction.getReactant(source_reaction_reactantID)
                rpSBML.checklibSBML(
                    source_reactant,
                    'fetch source reactant'
                )
                rpSBML.checklibSBML(
                    target_reactant.setConstant(
                        source_reactant.getConstant()
                    ),
                    'set "constant" on species '+str(source_reactant.getConstant())
                )
                rpSBML.checklibSBML(
                    target_reactant.setStoichiometry(
                        source_reactant.getStoichiometry()
                    ),
                    'set stoichiometry ('+str(source_reactant.getStoichiometry)+')'
                )

            # return target_reactant, source_reaction_reactantID

        def copyProducts(
            source_reaction: libsbml.Reaction,
            target_reaction: libsbml.Reaction,
            species: Dict,
            logger: Logger = getLogger(__name__)
        ) -> None:

            logger.debug('source_reaction: ' + str(source_reaction))
            logger.debug('target_reaction: ' + str(target_reaction))
            logger.debug('species: ' + str(species))

            for source_reaction_productID in [i.species for i in source_reaction.getListOfProducts()]:
                # self.logger.debug('\tAdding '+str(source_reaction_productID))
                target_product = target_reaction.createProduct()
                rpSBML.checklibSBML(
                    target_product,
                    'create target reactant'
                )
                if source_reaction_productID in species:
                    if species[source_reaction_productID]:
                        if len(species[source_reaction_productID]) > 1:
                            logger.warning('Multiple matches for '+str(source_reaction_productID)+': '+str(species[source_reaction_productID]))
                            logger.warning('Taking one arbitrarely')
                        # WARNING: taking the first one arbitrarely
                        rpSBML.checklibSBML(
                            target_product.setSpecies(
                                [i for i in species[source_reaction_productID]][0]
                            ),
                            'assign reactant product'
                        )
                    else:
                        rpSBML.checklibSBML(
                            target_product.setSpecies(
                                source_reaction_productID
                            ),
                            'assign reactant product'
                        )
                else:
                    rpSBML.checklibSBML(
                        target_product.setSpecies(
                            source_reaction_productID
                        ),
                        'assign reactant product'
                    )
                source_product = source_reaction.getProduct(source_reaction_productID)
                rpSBML.checklibSBML(
                    source_product,
                    'fetch source reactant'
                )
                rpSBML.checklibSBML(
                    target_product.setConstant(
                        source_product.getConstant()
                    ),
                    'set "constant" on product '+str(source_product.getConstant())
                )
                rpSBML.checklibSBML(
                    target_product.setStoichiometry(
                        source_product.getStoichiometry()
                    ),
                    'set stoichiometry ('+str(source_product.getStoichiometry)+')'
                )

            # return target_product

        reactions_in_both = {}

        for source_reaction in source_sbml_doc.getModel().getListOfReactions():

            logger.debug('source_reaction: ' + str(source_reaction))

            is_found = False

            for target_reaction in self.getModel().getListOfReactions():
                match = rpSBML.reactionsAreEqual(
                    species,
                    source_reaction,
                    target_reaction,
                    logger = logger
                )
                if match:
                    # self.logger.debug('Source reaction '+str(source_reaction)+' matches with target reaction '+str(target_reaction))
                    # source_reaction[source_reaction.getId()] = target_reaction.getId()
                    reactions_in_both[source_reaction.getId()] = target_reaction.getId()
                    is_found = True
                    break

            if not is_found:
                # self.logger.debug('Cannot find source reaction: '+str(source_reaction.getId()))
                rpSBML.checklibSBML(
                    source_reaction,
                    'fetching source reaction'
                )
                target_reaction = self.getModel().createReaction()
                rpSBML.checklibSBML(
                    target_reaction,
                    'create reaction'
                )
                target_fbc = target_reaction.getPlugin('fbc')
                rpSBML.checklibSBML(
                    target_fbc,
                    'fetching target FBC package'
                )
                source_fbc = source_reaction.getPlugin('fbc')
                rpSBML.checklibSBML(
                    source_fbc,
                    'fetching source FBC package'
                )
                source_upperFluxBound = source_fbc.getUpperFluxBound()
                rpSBML.checklibSBML(
                    source_upperFluxBound,
                    'fetching upper flux bound'
                )
                rpSBML.checklibSBML(
                    target_fbc.setUpperFluxBound(
                        source_upperFluxBound
                    ),
                    'setting upper flux bound'
                )
                source_lowerFluxBound = source_fbc.getLowerFluxBound()
                rpSBML.checklibSBML(
                    source_lowerFluxBound,
                    'fetching lower flux bound'
                )
                rpSBML.checklibSBML(
                    target_fbc.setLowerFluxBound(
                        source_lowerFluxBound
                    ),
                    'setting lower flux bound'
                )
                rpSBML.checklibSBML(
                    target_reaction.setId(
                        source_reaction.getId()
                    ),
                    'set reaction id'
                )
                rpSBML.checklibSBML(
                    target_reaction.setName(
                        source_reaction.getName()
                    ),
                    'set name'
                )
                rpSBML.checklibSBML(
                    target_reaction.setSBOTerm(
                        source_reaction.getSBOTerm()
                    ),
                    'setting the reaction system biology ontology (SBO)'
                ) # set as process
                # TODO: consider having the two parameters as input to the function
                rpSBML.checklibSBML(
                    target_reaction.setReversible(
                        source_reaction.getReversible()
                    ),
                    'set reaction reversibility flag'
                )
                rpSBML.checklibSBML(
                    target_reaction.setFast(
                        source_reaction.getFast()
                    ),
                    'set reaction "fast" attribute'
                )
                rpSBML.checklibSBML(
                    target_reaction.setMetaId(
                        source_reaction.getMetaId()
                    ),
                    'setting species meta_id'
                )
                rpSBML.checklibSBML(
                    target_reaction.setAnnotation(
                        source_reaction.getAnnotation()
                    ),
                    'setting annotation for source reaction'
                )

                # target_reaction = source_reaction.clone()

                # Reactants
                copyReactants(
                    source_reaction = source_reaction,
                    target_reaction = target_reaction,
                    species = species,
                    logger = logger
                )

                # Products
                # NOTE: source_reaction_reactantID returned is the last one of a loop
                #       in rpSBML.getReactants() but used below in copyProducts()
                copyProducts(
                    source_reaction = source_reaction,
                    target_reaction = target_reaction,
                    species = species,
                    logger = logger
                )

        return reactions_in_both


    def copyGroups(
        self,
        source_sbml_doc: libsbml.SBMLDocument,
        species: Dict,
        reactions: Dict,
        logger: Logger = getLogger(__name__)
    ) -> None:

        logger.debug('source_sbml_doc: ' + str(source_sbml_doc))
        logger.debug('species: ' + str(species))
        logger.debug('reactions: ' + str(reactions))

        # TODO loop through the groups to add them

        if not self.getModel().isPackageEnabled('groups'):
            rpSBML.checklibSBML(
                self.getModel().enablePackage(
                    'http://www.sbml.org/sbml/level3/version1/groups/version1',
                    'groups',
                    True
                ),
                'Enabling the GROUPS package'
            )
        # !!!! must be set to false for no apparent reason
        rpSBML.checklibSBML(
            source_sbml_doc.setPackageRequired(
                'groups',
                False
            ),
            'enabling groups package'
        )
        source_groups = source_sbml_doc.getModel().getPlugin('groups')
        rpSBML.checklibSBML(
            source_groups,
            'fetching the source model groups'
        )
        target_groups = self.getModel().getPlugin('groups')
        rpSBML.checklibSBML(
            target_groups,
            'fetching the target model groups'
        )

        logger.debug('species: '+str(species))
        logger.debug('reactions: '+str(reactions))

        source_groups_ids = [i.id for i in source_groups.getListOfGroups()]
        target_groups_ids = [i.id for i in target_groups.getListOfGroups()]
        # NOTE: only need to update the source species since these are the ones that are replaced with their equivalent
        for source_group in source_groups.getListOfGroups():
            # overwrite in the group the reaction members that have been replaced
            for member in source_group.getListOfMembers():
                if member.getIdRef() in reactions:
                    if reactions[member.getIdRef()]:
                        member.setIdRef(reactions[member.getIdRef()])
            # overwrite in the group the species members that have been replaced
            for member in source_group.getListOfMembers():
                if member.getIdRef() in species:
                    if species[member.getIdRef()]:
                        list_species = [i for i in species[member.getIdRef()]]
                        logger.debug('species: '+str(species))
                        logger.debug('list_species: '+str(list_species))
                        if len(list_species)==0:
                            continue
                            # self.logger.warning('Source species '+str(member.getIdRef())+' has been created in the target model')
                        elif len(list_species)>1:
                            logger.warning('There are multiple matches to the species '+str(member.getIdRef())+'... taking the first one: '+str(list_species))
                        rpSBML.checklibSBML(
                            member.setIdRef(list_species[0]),
                            'Setting name to the groups member'
                        )
            # create and add the groups if a source group does not exist in the target
            if not source_group.id in target_groups_ids:
                rpSBML.checklibSBML(
                    target_groups.addGroup(source_group),
                    'copy the source groups to the target groups'
                )
            # if the group already exists in the target then need to add new members
            else:
                target_group = target_groups.getGroup(source_group.id)
                target_group_ids = [i.getIdRef() for i in target_group.getListOfMembers()]
                for member in source_group.getListOfMembers():
                    if member.getIdRef() not in target_group_ids:
                        new_member = target_group.createMember()
                        rpSBML.checklibSBML(
                            new_member,
                            'Creating a new groups member'
                        )
                        rpSBML.checklibSBML(
                            new_member.setIdRef(member.getIdRef()),
                            'Setting name to the groups member'
                        )

        # return source_groups, target_groups


    def getGroup(
        self,
        groups: libsbml.GroupsModelPlugin,
        pathway_id: str
    ) -> libsbml.Group:

        rp_pathway = groups.getGroup(pathway_id)
    
        if rp_pathway is None:
            self.logger.warning('The group '+str(pathway_id)+' does not exist... creating it')
            self.createGroup(pathway_id)
            rp_pathway = groups.getGroup(pathway_id)
    
        self.checklibSBML(rp_pathway, 'Getting RP pathway')
    
        return rp_pathway


    def copyTitles(
        self,
        source_sbml_doc: libsbml.SBMLDocument,
        logger: Logger = getLogger(__name__)
    ) -> None:

        logger.debug('source_sbml_doc: ' + str(source_sbml_doc))

        self.getModel().setId(
            self.getModel().getId()+'__'+source_sbml_doc.getModel().getId()
        )
        self.getModel().setName(
            self.getModel().getName()+' merged with '+source_sbml_doc.getModel().getId()
        )


    # @staticmethod
    # def _checkSingleParent(
    def completeHeterologousPathway(
        self,
        upper_flux_bound: float = 999999.0,
        lower_flux_bound: float = 0.0,
        compartment_id: str = 'MNXM3',
        pathway_id: str = 'rp_pathway',
        central_species_group_id: str = 'central_species',
        sink_species_group_id: str = 'rp_sink_species'
    ) -> bool:
        """Check if there are any single parent species in a heterologous pathways and if there are, either delete them or add reaction to complete the heterologous pathway

        :param rpsbml: The rpSBML object
        :param upper_flux_bound: The upper flux bounds unit definitions default when adding new reaction (Default: 999999.0)
        :param lower_flux_bound: The lower flux bounds unit definitions default when adding new reaction (Defaul: 0.0)
        :param compartment_id: The id of the model compartment
        :param pathway_id: The pathway ID (Default: rp_pathway)
        :param central_species_group_id: The central species Groups id (Default: central_species)
        :param sink_species_group_id: The sink specues Groups id (Default: sink_species_group_id)

        :type rpsbml: rpSBML
        :type upper_flux_bound: float
        :type lower_flux_bound: float
        :type compartment_id: str
        :type pathway_id: str
        :type central_species_group_id: str
        :type sink_species_group_id: str

        :rtype: bool
        :return: Success of failure of the function
        """
        
        rpgraph = rpGraph(
            self,
            True,
            pathway_id,
            central_species_group_id,
            sink_species_group_id,
            logger = self.logger
        )

        consumed_species_nid = rpgraph.onlyConsumedSpecies()
        produced_species_nid = rpgraph.onlyProducedSpecies()

        for pro in produced_species_nid:

            step = {
                'rule_id': None,
                'left': {pro.split('__')[0]: 1},
                'right': {},
                'rxn_idx': None,
                'transformation_id': None,
                'rule_score': None,
                'rule_ori_reac': None
            }
            #note that here the pathwats are passed as NOT being part of the heterologous pathways and
            #thus will be ignored when/if we extract the rp_pathway from the full GEM model
            self.createReaction(
                pro+'__consumption',
                upper_flux_bound,
                lower_flux_bound,
                step,
                compartment_id
            )

        for react in consumed_species_nid:

            step = {
                'rule_id': None,
                'left': {},
                'right': {react.split('__')[0]: 1},
                'rxn_idx': None,
                'transformation_id': None,
                'rule_score': None,
                'rule_ori_reac': None}
            #note that here the pathwats are passed as NOT being part of the heterologous pathways and
            #thus will be ignored when/if we extract the rp_pathway from the full GEM model
            self.createReaction(
                react+'__production',
                upper_flux_bound,
                lower_flux_bound,
                step,
                compartment_id
            )

        return True


    @staticmethod
    def _findUniqueRowColumn(pd_matrix, logger=getLogger(__name__)):
        """Private function that takes the matrix of similarity scores between the reactions or species of two models and finds the unqiue matches

        pd_matrix is organised such that the rows are the simulated species and the columns are the measured ones

        :param pd_matrix: Matrix of reactions or species of two models

        :type pd_matrix: np.array

        :return: Dictionary of matches
        :rtype: dict
        """
        
        # self.logger.debug(pd_matrix)
        to_ret = {}
        ######################## filter by the global top values ################
        # self.logger.debug('################ Filter best #############')
        # transform to np.array
        x = pd_matrix.values
        # resolve the rouding issues to find the max
        x = np.around(x, decimals=5)
        # first round involves finding the highest values and if found set to 0.0 the rows and columns (if unique)
        top = np.where(x == np.max(x))
        # as long as its unique keep looping
        if np.count_nonzero(x)==0:
            return to_ret
        while len(top[0])==1 and len(top[1])==1:
            if np.count_nonzero(x)==0:
                return to_ret
            pd_entry = pd_matrix.iloc[[top[0][0]],[top[1][0]]]
            row_name = str(pd_entry.index[0])
            col_name = str(pd_entry.columns[0])
            # if col_name in to_ret:
                # self.logger.debug('Overwriting (1): '+str(col_name))
                # self.logger.debug(x)
            to_ret[col_name] = [row_name]
            # delete the rows and the columns
            # self.logger.debug('==================')
            # self.logger.debug('Column: '+str(col_name))
            # self.logger.debug('Row: '+str(row_name))
            pd_matrix.loc[:, col_name] = 0.0
            pd_matrix.loc[row_name, :] = 0.0
            x = pd_matrix.values
            x = np.around(x, decimals=5)
            top = np.where(x == np.max(x))
            # self.logger.debug(pd_matrix)
            # self.logger.debug(top)
            # self.logger.debug('==================')
        #################### filter by columns (measured) top values ##############
        # self.logger.debug('################ Filter by column best ############')
        x = pd_matrix.values
        x = np.around(x, decimals=5)
        if np.count_nonzero(x)==0:
            return to_ret
        reloop = True
        while reloop:
            if np.count_nonzero(x)==0:
                return to_ret
            reloop = False
            for col in range(len(x[0])):
                if np.count_nonzero(x[:,col])==0:
                    continue
                top_row = np.where(x[:,col]==np.max(x[:,col]))[0]
                if len(top_row)==1:
                    top_row = top_row[0]
                    # if top_row == 0.0:
                    #    continue
                    # check to see if any other measured pathways have the same or larger score (accross)
                    row = list(x[top_row, :])
                    # remove current score consideration
                    row.pop(col)
                    if max(row)>=x[top_row, col]:
                        logger.warning('For col '+str(col)+' there are either better or equal values: '+str(row))
                        logger.warning(x)
                        continue
                    # if you perform any changes on the rows and columns, then you can perform the loop again
                    reloop = True
                    pd_entry = pd_matrix.iloc[[top_row],[col]]
                    # self.logger.debug('==================')
                    row_name = pd_entry.index[0]
                    col_name = pd_entry.columns[0]
                    # self.logger.debug('Column: '+str(col_name))
                    # self.logger.debug('Row: '+str(row_name))
                    # if col_name in to_ret:
                        # self.logger.debug('Overwriting (2): '+str(col_name))
                        # self.logger.debug(pd_matrix.values)
                    to_ret[col_name] = [row_name]
                    # delete the rows and the columns
                    pd_matrix.loc[:, col_name] = 0.0
                    pd_matrix.loc[row_name, :] = 0.0
                    x = pd_matrix.values
                    x = np.around(x, decimals=5)
                    # self.logger.debug(pd_matrix)
                    # self.logger.debug('==================')
        ################## laslty if there are multiple values that are not 0.0 then account for that ######
        # self.logger.debug('################# get the rest ##########')
        x = pd_matrix.values
        x = np.around(x, decimals=5)
        if np.count_nonzero(x)==0:
            return to_ret
        for col in range(len(x[0])):
            if not np.count_nonzero(x[:,col])==0:
                top_rows = np.where(x[:,col]==np.max(x[:,col]))[0]
                if len(top_rows)==1:
                    top_row = top_rows[0]
                    pd_entry = pd_matrix.iloc[[top_row],[col]]
                    row_name = pd_entry.index[0]
                    col_name = pd_entry.columns[0]
                    if col_name not in to_ret:
                        to_ret[col_name] = [row_name]
                    else:
                        logger.warning('At this point should never have only one: '+str(x[:,col]))
                        logger.warning(x)
                else:
                    for top_row in top_rows:
                        pd_entry = pd_matrix.iloc[[top_row],[col]]
                        row_name = pd_entry.index[0]
                        col_name = pd_entry.columns[0]
                        if col_name not in to_ret:
                            to_ret[col_name] = []
                        to_ret[col_name].append(row_name)
        # self.logger.debug(pd_matrix)
        # self.logger.debug('###################')
        return to_ret


    ##########################################################################################
    #################################### REACTION ############################################
    ##########################################################################################


    # TODO: need to remove from the list reactions simulated reactions that have matched
    # TODO: Remove. This assumes that reactions can match multiple times, when in fact its impossible
    def compareReactions(self, species_match, target_rpsbml, source_rpsbml):
        """Compare the reactions of two SBML files

        Compare that all the measured species of a reactions are found within sim species to match with a reaction.
        We assume that there cannot be two reactions that have the same species and reactants. This is maintained by SBML

        :param species_match: The species match dictionary returned by speciesMatchWith()
        :param target_rpsbml: The target rpSBMl object
        :param source_rpsbml: The source rpSBML object

        :type species_match: dict
        :type target_rpsbml: rpSBML
        :type source_rpsbml: rpSBML

        :return: The dictionary of the reaction matches
        :rtype: dict
        """
        ############## compare the reactions #######################
        # construct sim reactions with species
        # self.logger.debug('------ Comparing reactions --------')
        # match the reactants and products conversion to sim species
        tmp_reaction_match = {}
        source_target = {}
        target_source = {}
        for source_reaction in source_rpsbml.getModel().getListOfReactions():
            source_reaction_miriam = source_rpsbml.readMIRIAMAnnotation(source_reaction.getAnnotation())
            ################ construct the dict transforming the species #######
            source_target[source_reaction.getId()] = {}
            tmp_reaction_match[source_reaction.getId()] = {}
            for target_reaction in target_rpsbml.getModel().getListOfReactions():
                if not target_reaction.getId() in target_source:
                    target_source[target_reaction.getId()] = {}
                target_source[target_reaction.getId()][source_reaction.getId()] = {}
                source_target[source_reaction.getId()][target_reaction.getId()] = {}
                # self.logger.debug('\t=========== '+str(target_reaction.getId())+' ==========')
                # self.logger.debug('\t+++++++ Species match +++++++')
                tmp_reaction_match[source_reaction.getId()][target_reaction.getId()] = {'reactants': {},
                                                                             'reactants_score': 0.0,
                                                                             'products': {},
                                                                             'products_score': 0.0,
                                                                             'species_score': 0.0,
                                                                             'species_std': 0.0,
                                                                             'species_reaction': None,
                                                                             'ec_score': 0.0,
                                                                             'ec_reaction': None,
                                                                             'score': 0.0,
                                                                             'found': False}
                target_reaction = target_rpsbml.getModel().getReaction(target_reaction.getId())
                sim_reactants_id = [reactant.species for reactant in target_reaction.getListOfReactants()]
                sim_products_id = [product.species for product in target_reaction.getListOfProducts()]
                ############ species ############
                # self.logger.debug('\tspecies_match: '+str(species_match))
                # self.logger.debug('\tspecies_match: '+str(species_match.keys()))
                # self.logger.debug('\tsim_reactants_id: '+str(sim_reactants_id))
                # self.logger.debug('\tmeasured_reactants_id: '+str([i.species for i in source_reaction.getListOfReactants()]))
                # self.logger.debug('\tsim_products_id: '+str(sim_products_id))
                # self.logger.debug('\tmeasured_products_id: '+str([i.species for i in source_reaction.getListOfProducts()]))
                # ensure that the match is 1:1
                # 1)Here we assume that a reaction cannot have twice the same species
                cannotBeSpecies = []
                # if there is a match then we loop again since removing it from the list of potential matches would be appropriate
                keep_going = True
                while keep_going:
                    # self.logger.debug('\t\t----------------------------')
                    keep_going = False
                    for reactant in source_reaction.getListOfReactants():
                        # self.logger.debug('\t\tReactant: '+str(reactant.species))
                        # if a species match has been found AND if such a match has been found
                        founReaIDs = [tmp_reaction_match[source_reaction.getId()][target_reaction.getId()]['reactants'][i]['id'] for i in tmp_reaction_match[source_reaction.getId()][target_reaction.getId()]['reactants'] if not tmp_reaction_match[source_reaction.getId()][target_reaction.getId()]['reactants'][i]['id']==None]
                        # self.logger.debug('\t\tfounReaIDs: '+str(founReaIDs))
                        if reactant.species and reactant.species in species_match and not list(species_match[reactant.species].keys())==[] and not reactant.species in founReaIDs:
                            best_spe = [k for k, v in sorted(species_match[reactant.species].items(), key=lambda item: item[1], reverse=True)][0]
                            tmp_reaction_match[source_reaction.getId()][target_reaction.getId()]['reactants'][reactant.species] = {'id': best_spe, 'score': species_match[reactant.species][best_spe], 'found': True}
                            cannotBeSpecies.append(best_spe)
                        elif not reactant.species in tmp_reaction_match[source_reaction.getId()][target_reaction.getId()]['reactants']:
                            self.logger.warning('\t\tCould not find the following measured reactant in the matched species: '+str(reactant.species))
                            tmp_reaction_match[source_reaction.getId()][target_reaction.getId()]['reactants'][reactant.species] = {'id': None, 'score': 0.0, 'found': False}
                    for product in source_reaction.getListOfProducts():
                        # self.logger.debug('\t\tProduct: '+str(product.species))
                        foundProIDs = [tmp_reaction_match[source_reaction.getId()][target_reaction.getId()]['products'][i]['id'] for i in tmp_reaction_match[source_reaction.getId()][target_reaction.getId()]['products'] if not tmp_reaction_match[source_reaction.getId()][target_reaction.getId()]['products'][i]['id']==None]
                        # self.logger.debug('\t\tfoundProIDs: '+str(foundProIDs))
                        if product.species and product.species in species_match and not list(species_match[product.species].keys())==[] and not product.species in foundProIDs:
                            best_spe = [k for k, v in sorted(species_match[product.species].items(), key=lambda item: item[1], reverse=True)][0]
                            tmp_reaction_match[source_reaction.getId()][target_reaction.getId()]['reactants'][product.species] = {'id': best_spe, 'score': species_match[product.species][best_spe], 'found': True}
                            cannotBeSpecies.append(best_spe)
                        elif not product.species in tmp_reaction_match[source_reaction.getId()][target_reaction.getId()]['products']:
                            self.logger.warning('\t\tCould not find the following measured product in the matched species: '+str(product.species))
                            tmp_reaction_match[source_reaction.getId()][target_reaction.getId()]['products'][product.species] = {'id': None, 'score': 0.0, 'found': False}
                    # self.logger.debug('\t\tcannotBeSpecies: '+str(cannotBeSpecies))
                reactants_score = [tmp_reaction_match[source_reaction.getId()][target_reaction.getId()]['reactants'][i]['score'] for i in tmp_reaction_match[source_reaction.getId()][target_reaction.getId()]['reactants']]
                reactants_found = [tmp_reaction_match[source_reaction.getId()][target_reaction.getId()]['reactants'][i]['found'] for i in tmp_reaction_match[source_reaction.getId()][target_reaction.getId()]['reactants']]
                tmp_reaction_match[source_reaction.getId()][target_reaction.getId()]['reactants_score'] = np.mean(reactants_score)
                products_score = [tmp_reaction_match[source_reaction.getId()][target_reaction.getId()]['products'][i]['score'] for i in tmp_reaction_match[source_reaction.getId()][target_reaction.getId()]['products']]
                products_found = [tmp_reaction_match[source_reaction.getId()][target_reaction.getId()]['products'][i]['found'] for i in tmp_reaction_match[source_reaction.getId()][target_reaction.getId()]['products']]
                tmp_reaction_match[source_reaction.getId()][target_reaction.getId()]['products_score'] = np.mean(products_score)
                ### calculate pathway species score
                tmp_reaction_match[source_reaction.getId()][target_reaction.getId()]['species_score'] = np.mean(reactants_score+products_score)
                tmp_reaction_match[source_reaction.getId()][target_reaction.getId()]['species_std'] = np.std(reactants_score+products_score)
                tmp_reaction_match[source_reaction.getId()][target_reaction.getId()]['species_reaction'] = target_reaction.getId()
                tmp_reaction_match[source_reaction.getId()][target_reaction.getId()]['found'] = all(reactants_found+products_found)
                tmp_reaction_match[source_reaction.getId()][target_reaction.getId()]['score'] = tmp_reaction_match[source_reaction.getId()][target_reaction.getId()]['species_score']
                target_source[target_reaction.getId()][source_reaction.getId()] = tmp_reaction_match[source_reaction.getId()][target_reaction.getId()]['score']
                source_target[source_reaction.getId()][target_reaction.getId()] = tmp_reaction_match[source_reaction.getId()][target_reaction.getId()]['score']
        ### matrix compare #####
        unique = rpSBML._findUniqueRowColumn(pd_DataFrame(source_target), self.logger)
        # self.logger.debug('findUniqueRowColumn')
        # self.logger.debug(unique)
        reaction_match = {}
        for meas in source_target:
            reaction_match[meas] = {'id': None, 'score': 0.0, 'found': False}
            if meas in unique:
                # if len(unique[meas])>1:
                    # self.logger.debug('Multiple values may match, choosing the first arbitrarily: '+str(unique))
                reaction_match[meas]['id'] = unique[meas]
                reaction_match[meas]['score'] = round(tmp_reaction_match[meas][unique[meas][0]]['score'], 5)
                reaction_match[meas]['found'] = tmp_reaction_match[meas][unique[meas][0]]['found']
        #### compile a reaction score based on the ec and species scores
        # self.logger.debug(tmp_reaction_match)
        # self.logger.debug(reaction_match)
        # self.logger.debug('-------------------------------')
        return reaction_match


    #TODO: change this with a flag so that all the reactants and products are the same
    def containedReaction(self, species_source_target, source_reaction, target_reaction):
        """Compare individual reactions and see if the source reaction is contained within the target one

        species_source_target: {'MNXM4__64__MNXC3': {'M_o2_c': 1.0}, 'MNXM10__64__MNXC3': {'M_nadh_c': 1.0}, 'CMPD_0000000003__64__MNXC3': {}, 'TARGET_0000000001__64__MNXC3': {}, 'MNXM188__64__MNXC3': {'M_anth_c': 1.0}, 'BC_32877__64__MNXC3': {'M_nh4_c': 0.8}, 'BC_32401__64__MNXC3': {'M_nad_c': 0.2}, 'BC_26705__64__MNXC3': {'M_h_c': 1.0}, 'BC_20662__64__MNXC3': {'M_co2_c': 1.0}}
        the first keys are the source compartment ids
        the second key is the source species id
        the value is the target species id
        Note that we assure that the match is 1:1 between species using the species match

        :param species_source_target: The comparison dictionary between the species of two SBML files
        :param source_reaction: The target reaction
        :param target_reaction: The source reaction

        :type species_source_target: dict
        :type source_reaction: libsbml.Reaction
        :type target_reaction: libsbml.Reaction

        :return: The score of the match and the dict of the match in that order
        :rtype: tuple
        """
        scores = []
        all_match = True
        ########### reactants #######
        ignore_reactants = []
        for source_reactant in source_reaction.getListOfReactants():
            if source_reactant.species in species_source_target:
                spe_found = False
                for target_reactiontant in target_reaction.getListOfReactants():
                    if target_reactiontant.species in species_source_target[source_reactant.species] and not target_reactiontant.species in ignore_reactants:
                        scores.append(species_source_target[source_reactant.species][target_reactiontant.species])
                        ignore_reactants.append(target_reactiontant.species)
                        spe_found = True
                        break
                if not spe_found:
                    scores.append(0.0)
                    all_match = False
            else:
                # self.logger.debug('Cannot find the source species '+str(source_reactant.species)+' in the target species: '+str(species_source_target))
                scores.append(0.0)
                all_match = False
        # products
        ignore_products = []
        for source_product in source_reaction.getListOfProducts():
            if source_product.species in species_source_target:
                pro_found = False
                for sim_product in target_reaction.getListOfProducts():
                    if sim_product.species in species_source_target[source_product.species] and not sim_product.species in ignore_products:
                        scores.append(species_source_target[source_product.species][sim_product.species])
                        ignore_products.append(sim_product.species)
                        pro_found = True
                        break
                if not pro_found:
                    scores.append(0.0)
                    all_match = False
            else:
                # self.logger.debug('Cannot find the measured species '+str(source_product.species)+' in the the matched species: '+str(species_source_target))
                scores.append(0.0)
                all_match = False
        return np.mean(scores), all_match


    #TODO: change this with a flag so that all the reactants and products are the same
    @staticmethod
    def reactionsAreEqual(
        species_source_target: Dict,
        source_reaction: libsbml.Reaction,
        target_reaction: libsbml.Reaction,
        logger: Logger = getLogger(__name__)
    ) -> bool:
        """Compare two reactions and elect that they are the same if they have exactly the same reactants and products

        species_source_target: {'MNXM4__64__MNXC3': {'M_o2_c': 1.0}, 'MNXM10__64__MNXC3': {'M_nadh_c': 1.0}, 'CMPD_0000000003__64__MNXC3': {}, 'TARGET_0000000001__64__MNXC3': {}, 'MNXM188__64__MNXC3': {'M_anth_c': 1.0}, 'BC_32877__64__MNXC3': {'M_nh4_c': 0.8}, 'BC_32401__64__MNXC3': {'M_nad_c': 0.2}, 'BC_26705__64__MNXC3': {'M_h_c': 1.0}, 'BC_20662__64__MNXC3': {'M_co2_c': 1.0}}
        the first keys are the source compartment ids
        the second key is the source species id
        the value is the target species id
        Note that we assure that the match is 1:1 between species using the species match

        :param species_source_target: The comparison dictionary between the species of two SBML files
        :param source_reaction: The target reaction
        :param target_reaction: The source reaction

        :type species_source_target: dict
        :type source_reaction: libsbml.Reaction
        :type target_reaction: libsbml.Reaction

        :return: The score of the match and boolean if its a match or not
        :rtype: tuple
        """
        
        # scores = []

        def fill_targets(
            target_reaction: libsbml.Reaction,
            species_source_target: Dict,
            logger: Logger = getLogger(__name__)
        ) -> List[libsbml.SpeciesReference]:
            targets = []
            for i in target_reaction.getListOfReactants():
                if i.species in species_source_target:
                    if species_source_target[i.species]:
                        # WARNING: Taking the first one arbitrarely
                        conv_spe = [y for y in species_source_target[i.species]][0]
                        targets.append(conv_spe)
                        # scores.append(species_source_target[i.species][conv_spe])
                    else:
                        targets.append(i.species)
                        # scores.append(1.0)
                else:
                    targets.append(i.species)
                    # scores.append(1.0)
            return targets
 
        ## REACTANTS
        source_reactants = [i.species for i in source_reaction.getListOfReactants()]
        target_reactants = fill_targets(
            target_reaction = target_reaction,
            species_source_target = species_source_target,
            logger = logger
        )

        ## PRODUCTS
        source_products = [i.species for i in source_reaction.getListOfProducts()]
        target_products = fill_targets(
            target_reaction = target_reaction,
            species_source_target = species_source_target,
            logger = logger
        )

        reactants = set(source_reactants) - set(target_reactants)
        products  = set(source_products)  - set(target_products)

        # logger.debug('source_reactants: '+str(source_reactants))
        # logger.debug('target_reactants: '+str(target_reactants))
        # logger.debug('source_products: '+str(source_products))
        # logger.debug('target_products: '+str(target_products))
        # logger.debug('reactants: '+str(reactants))
        # logger.debug('products: '+str(products))

        return reactants is products is None

        # if reactants is products is None:
        #     return np.mean(scores)
        # else:
        #     return None


    ##########################################################################################
    ##################################### SPECIES ############################################
    ##########################################################################################


    # TODO: for all the measured species compare with the simualted one. Then find the measured and simulated species that match the best and exclude the
    # simulated species from potentially matching with another
    @staticmethod
    def speciesMatchWith(
        comp_source_target: Dict,
        source_sbml_doc: libsbml.SBMLDocument,
        target_sbml_doc: libsbml.SBMLDocument,
        logger: Logger = getLogger(__name__)
    ) -> Dict:
        """Match all the measured chemical species to the simulated chemical species between two SBML

        :param comp_source_target: The comparison dictionary between the compartment of two SBML files
        :param source_rpsbml: The source rpSBML
        :param target_rpsbml: The target rpSBML

        :type species_source_target: dict
        :type source_rpsbml: rpSBML
        :type target_rpsbml: rpSBML

        :return: The compartment match dictionary
        :rtype: dict
        """
        
        ############## compare species ###################
        source_target = {}
        target_source = {}
        species_match = {}

        for source_species in source_sbml_doc.getModel().getListOfSpecies():

            # self.logger.debug('--- Trying to match chemical species: '+str(source_species.getId())+' ---')
            source_target[source_species.getId()] = {}
            species_match[source_species.getId()] = {}

            # species_match[source_species.getId()] = {'id': None, 'score': 0.0, 'found': False}
            # TODO: need to exclude from the match if a simulated chemical species is already matched with a higher score to another measured species
            for target_species in target_sbml_doc.getModel().getListOfSpecies():

                # skip the species that are not in the same compartment as the source
                if not target_species.getCompartment() == comp_source_target[source_species.getCompartment()]:
                    continue

                source_target[source_species.getId()][target_species.getId()] = {'score': 0.0, 'found': False}

                if not target_species.getId() in target_source:
                    target_source[target_species.getId()] = {}
                target_source[target_species.getId()][source_species.getId()] = {'score': 0.0, 'found': False}
                source_brsynth_annot = rpSBML.readBRSYNTHAnnotation(source_species.getAnnotation(), logger)
                target_brsynth_annot = rpSBML.readBRSYNTHAnnotation(target_species.getAnnotation(), logger)
                source_miriam_annot = rpSBML.readMIRIAMAnnotation(source_species.getAnnotation(), logger)
                target_miriam_annot = rpSBML.readMIRIAMAnnotation(target_species.getAnnotation(), logger)
                #### MIRIAM ####
                if rpSBML.compareMIRIAMAnnotations(
                    source_species.getAnnotation(),
                    target_species.getAnnotation(),
                    logger
                ):
                    # self.logger.debug('--> Matched MIRIAM: '+str(target_species.getId()))
                    source_target[source_species.getId()][target_species.getId()]['score'] += 0.4
                    # source_target[source_species.getId()][target_species.getId()]['score'] += 0.2+0.2*jaccardMIRIAM(target_miriam_annot, source_miriam_annot)
                    source_target[source_species.getId()][target_species.getId()]['found'] = True
                ##### InChIKey ##########
                # find according to the inchikey -- allow partial matches
                # compare either inchikey in brsynth annnotation or MIRIAM annotation
                # NOTE: here we prioritise the BRSynth annotation inchikey over the MIRIAM
                source_inchikey_split = None
                target_inchikey_split = None
                if 'inchikey' in source_brsynth_annot:
                    source_inchikey_split = source_brsynth_annot['inchikey'].split('-')
                elif 'inchikey' in source_miriam_annot:
                    if not len(source_miriam_annot['inchikey'])==1:
                        # TODO: handle mutliple inchikey with mutliple compare and the highest comparison value kept
                        logger.warning('There are multiple inchikey values, taking the first one: '+str(source_miriam_annot['inchikey']))
                    source_inchikey_split = source_miriam_annot['inchikey'][0].split('-')
                if 'inchikey' in target_brsynth_annot:
                    target_inchikey_split = target_brsynth_annot['inchikey'].split('-')
                elif 'inchikey' in target_miriam_annot:
                    if not len(target_miriam_annot['inchikey'])==1:
                        # TODO: handle mutliple inchikey with mutliple compare and the highest comparison value kept
                        logger.warning('There are multiple inchikey values, taking the first one: '+str(target_brsynth_annot['inchikey']))
                    target_inchikey_split = target_miriam_annot['inchikey'][0].split('-')
                if source_inchikey_split and target_inchikey_split:
                    if source_inchikey_split[0]==target_inchikey_split[0]:
                        # self.logger.debug('Matched first layer InChIkey: ('+str(source_inchikey_split)+' -- '+str(target_inchikey_split)+')')
                        source_target[source_species.getId()][target_species.getId()]['score'] += 0.2
                        if source_inchikey_split[1]==target_inchikey_split[1]:
                            # self.logger.debug('Matched second layer InChIkey: ('+str(source_inchikey_split)+' -- '+str(target_inchikey_split)+')')
                            source_target[source_species.getId()][target_species.getId()]['score'] += 0.2
                            source_target[source_species.getId()][target_species.getId()]['found'] = True
                            if source_inchikey_split[2]==target_inchikey_split[2]:
                                # self.logger.debug('Matched third layer InChIkey: ('+str(source_inchikey_split)+' -- '+str(target_inchikey_split)+')')
                                source_target[source_species.getId()][target_species.getId()]['score'] += 0.2
                                source_target[source_species.getId()][target_species.getId()]['found'] = True
                target_source[target_species.getId()][source_species.getId()]['score'] = source_target[source_species.getId()][target_species.getId()]['score']
                target_source[target_species.getId()][source_species.getId()]['found'] = source_target[source_species.getId()][target_species.getId()]['found']
        # build the matrix to send
        source_target_mat = {}
        for i in source_target:
            source_target_mat[i] = {}
            for y in source_target[i]:
                source_target_mat[i][y] = source_target[i][y]['score']
        unique = rpSBML._findUniqueRowColumn(pd_DataFrame(source_target_mat), logger=logger)
        # self.logger.debug('findUniqueRowColumn:')
        # self.logger.debug(unique)
        for meas in source_target:
            if meas in unique:
                species_match[meas] = {}
                for unique_spe in unique[meas]:
                    species_match[meas][unique_spe] = round(source_target[meas][unique[meas][0]]['score'], 5)
            else:
                logger.warning('Cannot find a species match for the measured species: '+str(meas))
        # self.logger.debug('#########################')
        # self.logger.debug('species_match:')
        # self.logger.debug(species_match)
        # self.logger.debug('-----------------------')
        return species_match


    ######################################################################################################################
    ############################################### EC NUMBER ############################################################
    ######################################################################################################################


    def compareEC(self, meas_reac_miriam, sim_reac_miriam):
        """Compare two MIRIAM annotations and find the similarity of their EC number

        :param meas_reac_miriam: The annotation object of the source
        :param sim_reac_miriam: The annotation object of the target

        :type meas_reac_miriam: libsbml.XMLNode
        :type sim_reac_miriam: libsbml.XMLNode

        :return: The match score
        :rtype: float
        """
        # Warning we only match a single reaction at a time -- assume that there cannot be more than one to match at a given time
        if 'ec-code' in meas_reac_miriam and 'ec-code' in sim_reac_miriam:
            measured_frac_ec = [[y for y in ec.split('.') if not y=='-'] for ec in meas_reac_miriam['ec-code']]
            sim_frac_ec = [[y for y in ec.split('.') if not y=='-'] for ec in sim_reac_miriam['ec-code']]
            # complete the ec numbers with None to be length of 4
            for i in range(len(measured_frac_ec)):
                for y in range(len(measured_frac_ec[i]), 4):
                    measured_frac_ec[i].append(None)
            for i in range(len(sim_frac_ec)):
                for y in range(len(sim_frac_ec[i]), 4):
                    sim_frac_ec[i].append(None)
            # self.logger.debug('Measured: ')
            # self.logger.debug(measured_frac_ec)
            # self.logger.debug('Simulated: ')
            # self.logger.debug(sim_frac_ec)
            best_ec_compare = {'meas_ec': [], 'sim_ec': [], 'score': 0.0, 'found': False}
            for ec_m in measured_frac_ec:
                for ec_s in sim_frac_ec:
                    tmp_score = 0.0
                    for i in range(4):
                        if not ec_m[i]==None and not ec_s[i]==None:
                            if ec_m[i]==ec_s[i]:
                                tmp_score += 0.25
                                if i == 2:
                                    best_ec_compare['found'] = True
                            else:
                                break
                    if tmp_score>best_ec_compare['score']:
                        best_ec_compare['meas_ec'] = ec_m
                        best_ec_compare['sim_ec'] = ec_s
                        best_ec_compare['score'] = tmp_score
            return best_ec_compare['score']
        else:
            self.logger.warning('One of the two reactions does not have any EC entries.\nMeasured: '+str(meas_reac_miriam)+' \nSimulated: '+str(sim_reac_miriam))
            return 0.0


    @staticmethod
    def _search_key(keys, dict):
        for key in keys:
            if key in dict:
                return key


    ## Put species in a dictionnary for further comparison
    #
    # @param pathway rpSBML object
    # @return dict object with species in it
    @staticmethod
    def _normalize_pathway(pathway, logger=getLogger(__name__)):

        model = pathway.document.getModel()

        # Get Reactions
        reactions = {}
        for reaction_id in pathway.readGroupMembers():
            reaction = model.getReaction(reaction_id)
            reactions[reaction_id] = rpSBML.readBRSYNTHAnnotation(reaction.getAnnotation(), logger=logger)

        # Get Species
        species = {}
        for specie in model.getListOfSpecies():
            species[specie.getId()] = rpSBML.readBRSYNTHAnnotation(specie.getAnnotation(), logger=logger)

        # Pathways dict
        d_reactions = {}

        keys = ['inchikey', 'inchi', 'smiles']
        # Select Reactions already loaded (w/o Sink one then)
        for reaction_id in reactions:

            # id = reactions[reaction]['smiles']
            id = reaction_id

            d_reactions[reaction_id] = {}

            # Fill the reactants in a dedicated dict
            d_reactants = {}
            for reactant in model.getReaction(reaction_id).getListOfReactants():# inchikey / inchi sinon miriam sinon IDs
                # Il faut enregistrer toutes les infos (inchi, smiles, id)
                key = rpSBML._search_key(keys, species[reactant.getSpecies()])
                if key: key = species[reactant.getSpecies()][key]
                else:
                    key = reactant.getSpecies()
                d_reactants[key] = reactant.getStoichiometry()
            # Put all reactants dicts in reactions dict for which smiles notations are the keys
            d_reactions[reaction_id]['Reactants'] = d_reactants

            # Fill the products in a dedicated dict
            d_products = {}
            for product in model.getReaction(reaction_id).getListOfProducts():
                key = rpSBML._search_key(keys, species[product.getSpecies()])
                if key: key = species[product.getSpecies()][key]
                else:
                    key = product.getSpecies()
                d_products[key] = product.getStoichiometry()
            # Put all products dicts in reactions dict for which smiles notations are the keys
            d_reactions[reaction_id]['Products'] = d_products

        # print(d_reactions)
        # print()
        # print()
        # print(self.toDict())
        # exit()

        return d_reactions

    def __str__(self):
        for attr in inspect_getmembers(self):
            if not attr[0].startswith('_'):
                if not inspect_ismethod(attr[1]):
                    # self.logger.info(attr)
                    print(attr)

    def __eq__(self, other):
            # len(self.getModel().getListOfReactions())==len(other.getModel().getListOfReactions()) \
        return \
            sorted(self.readGroupMembers()) == sorted(other.readGroupMembers()) \
        and rpSBML._normalize_pathway(self, self.logger) == rpSBML._normalize_pathway(other, self.logger)

    def __lt__(self, rpsbml):
        return self.getScore() < rpsbml.getScore()

    def __gt__(self, rpsbml):
        return self.getScore() > rpsbml.getScore()

    def __str__(self):
        return 'name: '      + str(self.getName())  + '\n' \
             + 'score: '     + str(self.getScore()) + '\n' \
             + 'document: '  + str(self.document)   + '\n' \
             + 'model: '     + str(self.getModel())      + '\n'


    def getPlugin(self, plugin: str) -> object:
        plug = self.getModel().getPlugin(plugin)
        self.checklibSBML(
            plug,
            'Getting {} package'.format(plugin)
        )
        return plug


    #######################################################################
    ############################# PRIVATE FUNCTIONS #######################
    #######################################################################
    @staticmethod
    def checklibSBML(
        value,
        message: str,
        logger: Logger = getLogger(__name__)
    ) -> None:
        """Private function that checks the libSBML calls.

        Check that the libSBML python calls do not return error INT and if so, display the error. Taken from: http://sbml.org/Software/libSBML/docs/python-api/create_simple_model_8py-example.html

        :param value: The libSBML command returned int
        :param message: The string that describes the call

        :type value: int
        :type message: str

        :raises AttributeError: If the libSBML command encounters an error or the input value is None

        :return: None
        :rtype: None
        """

        
        logger.debug('type('+str(value)+'): '+str(type(value)))

        if value is None:
           raise SystemExit('LibSBML returned a null value trying to ' + message + '.')

        elif type(value) is int:
            if value != libsbml.LIBSBML_OPERATION_SUCCESS:
                err_msg = ''.join(
                    [
                        'Error encountered trying to ' + message + '.',
                        'LibSBML returned error code ' + str(value) + ': "',
                        libsbml.OperationReturnValue_toString(value).strip() + '"'
                    ]
                )
                raise SystemExit(err_msg)

        # if value is None:
        #     self.logger.error('LibSBML returned a null value trying to ' + message + '.')
        #     raise AttributeError
        # elif type(value) is int:
        #     if value == libsbml.LIBSBML_OPERATION_SUCCESS:
        #         return
        #     else:
        #         err_msg = 'Error encountered trying to ' + message + '.' \
        #                 + 'LibSBML returned error code ' + str(value) + ': "' \
        #                 + libsbml.OperationReturnValue_toString(value).strip() + '"'
        #         self.logger.error(err_msg)
        #         raise AttributeError
        # else:
        #     # self.logger.info(message)
        #     return None


    def _nameToSbmlId(self, name):
        """String to SBML id's

        Convert any String to one that is compatible with the SBML meta_id formatting requirements

        :param name: The input string

        :type name: str

        :return: SBML valid string
        :rtype: str
        """
        IdStream = []
        count = 0
        end = len(name)
        if '0' <= name[count] and name[count] <= '9':
            IdStream.append('_')
        for count in range(0, end):
            if (('0' <= name[count] and name[count] <= '9') or
                    ('a' <= name[count] and name[count] <= 'z') or
                    ('A' <= name[count] and name[count] <= 'Z')):
                IdStream.append(name[count])
            else:
                IdStream.append('_')
        Id = ''.join(IdStream)
        if Id[len(Id) - 1] != '_':
            return Id
        return Id[:-1]


    def _genMetaID(self, name):
        """String to hashed id

        Hash an input string and then pass it to _nameToSbmlId()

        :param name: Input string

        :type name: str

        :return: Hashed string id
        :rtype: str
        """
        return self._nameToSbmlId(
            sha256(
                str(name).encode('utf-8')
            ).hexdigest()
        )


    def _compareXref(self, current, toadd):
        """Compare two dictionaries of lists that describe the cross-reference and return the difference

        :param current: The source cross-reference dictionary
        :param toadd: The target cross-reference dictionary

        :type current: dict
        :type toadd: dict

        :return: Difference between the two cross-reference dictionaries
        :rtype: dict
        """
        toadd = deepcopy(toadd)
        for database_id in current:
            try:
                list_diff = [i for i in toadd[database_id] if i not in current[database_id]]
                if not list_diff:
                    toadd.pop(database_id)
                else:
                    toadd[database_id] = list_diff
            except KeyError:
                pass
        return toadd


    ######################################################################
    ####################### Annotations ##################################
    ######################################################################


    def _defaultBothAnnot(self, meta_id):
        """Returns a default annotation string that include MIRIAM and BRSynth annotation

        :param meta_id: The meta ID to be added to the default annotation

        :type meta_id: str

        :return: The default annotation string
        :rtype: str
        """
        return '''
            <annotation>
                <rdf:RDF xmlns:rdf="http://www.w3.org/1999/02/22-rdf-syntax-ns#" xmlns:bqbiol="http://biomodels.net/biology-qualifiers/">
                    <rdf:Description rdf:about="#'''+str(meta_id or '')+'''">
                    <bqbiol:is>
                        <rdf:Bag>
                        </rdf:Bag>
                    </bqbiol:is>
                    </rdf:Description>
                    <rdf:BRSynth rdf:about="#'''+str(meta_id or '')+'''">
                    <brsynth:brsynth xmlns:brsynth="http://brsynth.eu">
                    </brsynth:brsynth>
                    </rdf:BRSynth>
                </rdf:RDF>
            </annotation>
        '''


    def _defaultBRSynthAnnot(self, meta_id):
        """Returns BRSynth default annotation string

        :param meta_id: The meta ID to be added to the annotation string

        :type meta_id: str

        :return: The default annotation string
        :rtype: str
        """
        return '''
            <annotation>
                <rdf:RDF xmlns:rdf="http://www.w3.org/1999/02/22-rdf-syntax-ns#" xmlns:bqbiol="http://biomodels.net/biology-qualifiers/">
                    <rdf:BRSynth rdf:about="#'''+str(meta_id or '')+'''">
                    <brsynth:brsynth xmlns:brsynth="http://brsynth.eu">
                    </brsynth:brsynth>
                    </rdf:BRSynth>
                </rdf:RDF>
            </annotation>
        '''


    def _defaultMIRIAMAnnot(self, meta_id):
        """Returns MIRIAM default annotation string

        :param meta_id: The meta ID to be added to the annotation string

        :type meta_id: str

        :return: The default annotation string
        :rtype: str
        """
        return '''
            <annotation>
                <rdf:RDF xmlns:rdf="http://www.w3.org/1999/02/22-rdf-syntax-ns#" xmlns:bqbiol="http://biomodels.net/biology-qualifiers/">
                    <rdf:Description rdf:about="#'''+str(meta_id or '')+'''">
                    <bqbiol:is>
                        <rdf:Bag>
                        </rdf:Bag>
                    </bqbiol:is>
                    </rdf:Description>
                </rdf:RDF>
            </annotation>
        '''


    def updateBRSynth(self, sbase_obj, annot_header, value, units=None, isAlone=False, isList=False, isSort=True, meta_id=None):
        """Append or update an entry to the BRSynth annotation of the passed libsbml.SBase object.

        If the annot_header isn't contained in the annotation it is created. If it already exists it overwrites it

        :param sbase_obj: The libSBML object to add the different
        :param annot_header: The annotation header that defines the type of entry
        :param value: The value(s) to add
        :param units: Add a values unit to the entry
        :param isAlone: Add the entry without any units or defined within a value child (Setting this to True will ignore any units)
        :param isList: Define if the value entry is a list or not
        :param isSort: Sort the list that is passed (Only if the isList is True)
        :param meta_id: The meta ID to be added to the annotation string

        :type sbase_obj: libsbml.SBase
        :type annot_header: str
        :type value: Union[str, int, float, list]
        :type units: str
        :type isAlone: bool
        :type isList: bool
        :type isSort: bool
        :type meta_id: str

        :rtype: bool
        :return: Sucess or failure of the function
        """
        self.logger.debug('############### '+str(annot_header)+' ################')
        if isList:
            annotation = '''
                <annotation>
                    <rdf:RDF xmlns:rdf="http://www.w3.org/1999/02/22-rdf-syntax-ns#" xmlns:bqbiol="http://biomodels.net/biology-qualifiers/" xmlns:bqmodel="http://biomodels.net/model-qualifiers/">
                        <rdf:BRSynth rdf:about="# adding">
                        <brsynth:brsynth xmlns:brsynth="http://brsynth.eu">
                            <brsynth:'''+str(annot_header)+'''>
            '''
            if isSort:
                for name in sorted(value, key=value.get, reverse=True):
                    if isAlone:
                        annotation += '<brsynth:'+str(name)+'>'+str(value[name])+'</brsynth:'+str(name)+'>'
                    else:
                        if units:
                            annotation += '<brsynth:'+str(name)+' units="'+str(units)+'" value="'+str(value[name])+'" />'
                        else:
                            annotation += '<brsynth:'+str(name)+' value="'+str(value[name])+'" />'
            else:
                for name in value:
                    if isAlone:
                        annotation += '<brsynth:'+str(name)+'>'+str(value[name])+'</brsynth:'+str(name)+'>'
                    else:
                        if units:
                            annotation += '<brsynth:'+str(name)+' units="'+str(units)+'" value="'+str(value[name])+'" />'
                        else:
                            annotation += '<brsynth:'+str(name)+' value="'+str(value[name])+'" />'
            annotation += '''
                    </brsynth:'''+str(annot_header)+'''>
                    </brsynth:brsynth>
                    </rdf:BRSynth>
                    </rdf:RDF>
                </annotation>'''
        else:
            #### create the string
            annotation = '''
                <annotation>
                    <rdf:RDF xmlns:rdf="http://www.w3.org/1999/02/22-rdf-syntax-ns#" xmlns:bqbiol="http://biomodels.net/biology-qualifiers/" xmlns:bqmodel="http://biomodels.net/model-qualifiers/">
                        <rdf:BRSynth rdf:about="# adding">
                            <brsynth:brsynth xmlns:brsynth="http://brsynth.eu">'''
            if isAlone:
                annotation += '<brsynth:'+str(annot_header)+'>'+str(value)+'</brsynth:'+str(annot_header)+'>'
            else:
                if units:
                    annotation += '<brsynth:'+str(annot_header)+' units="'+str(units)+'" value="'+str(value)+'" />'
                else:
                    annotation += '<brsynth:'+str(annot_header)+' value="'+str(value)+'" />'
            annotation += '''
                            </brsynth:brsynth>
                        </rdf:BRSynth>
                    </rdf:RDF>
                </annotation>'''
        self.logger.debug('annotation: {0}'.format(annotation))
        annot_obj = libsbml.XMLNode.convertStringToXMLNode(annotation)
        if not annot_obj:
            self.logger.error('Cannot convert this string to annotation object: '+str(annotation))
            return False
        #### retreive the annotation object
        brsynth_annot = None
        obj_annot = sbase_obj.getAnnotation()
        if not obj_annot:
            sbase_obj.setAnnotation(libsbml.XMLNode.convertStringToXMLNode(self._defaultBRSynthAnnot(meta_id)))
            obj_annot = sbase_obj.getAnnotation()
            if not obj_annot:
                self.logger.error('Cannot update BRSynth annotation')
                return False
        brsynth_annot = obj_annot.getChild('RDF').getChild('BRSynth').getChild('brsynth')
        if not brsynth_annot:
             self.logger.error('Cannot find the BRSynth annotation')
             return False

        # try to update the annotation
        target_found = self.updateBRSynthAnnot(brsynth_annot, annot_obj, annot_header)

        # if target not found, then add the annotation as new
        if not target_found:
            source_found = self.addBRSynthAnnot(brsynth_annot, annot_obj, annot_header)
            if not source_found:
                self.logger.error('Cannot find '+str(annot_header)+' in source annotation')
                return False

        return True


    def updateBRSynthAnnot(self, annot, annot_obj, annot_header):

        target_found = False

        for i in range(annot.getNumChildren()):

            self.logger.debug(annot_header+' -- '+str(annot.getChild(i).getName()))

            if annot_header == annot.getChild(i).getName():

                target_found = True
                '''
                self.checklibSBML(annot.removeChild(annot.getIndex(i)),
                    'Removing annotation '+str(annot_header))
                '''
                self.checklibSBML(annot.removeChild(i), 'Removing annotation '+str(annot_header), self.logger)
                source_found = False
                source_annot = annot_obj.getChild('RDF').getChild('BRSynth').getChild('brsynth')

                for y in range(source_annot.getNumChildren()):
                    self.logger.debug('\t'+annot_header+' -- '+str(source_annot.getChild(y).getName()))
                    if str(annot_header)==str(source_annot.getChild(y).getName()):
                        source_found = True
                        self.logger.debug('Adding annotation to the brsynth annotation: '+str(source_annot.getChild(y).toXMLString()))
                        towrite_annot = source_annot.getChild(y)
                        self.checklibSBML(annot.addChild(towrite_annot), ' 1 - Adding annotation to the brsynth annotation', self.logger)
                        break

                if not source_found:
                    self.logger.error('Cannot find '+str(annot_header)+' in source annotation')

        return target_found


    def addBRSynthAnnot(self, brsynth_annot, annot_obj, annot_header):

        self.logger.debug('Cannot find '+str(annot_header)+' in target annotation')

        source_found = False
        source_brsynth_annot = annot_obj.getChild('RDF').getChild('BRSynth').getChild('brsynth')

        for y in range(source_brsynth_annot.getNumChildren()):
            self.logger.debug('\t'+annot_header+' -- '+str(source_brsynth_annot.getChild(y).getName()))
            if str(annot_header) == str(source_brsynth_annot.getChild(y).getName()):
                source_found = True
                self.logger.debug('Adding annotation to the brsynth annotation: '+str(source_brsynth_annot.getChild(y).toXMLString()))
                towrite_annot = source_brsynth_annot.getChild(y)
                self.checklibSBML(brsynth_annot.addChild(towrite_annot), '2 - Adding annotation to the brsynth annotation', self.logger)
                break

        return source_found


    def addUpdateMIRIAM(self, sbase_obj, type_param, xref, meta_id=None):
        """Append or update an entry to the MIRIAM annotation of the passed libsbml.SBase object.

        If the annot_header isn't contained in the annotation it is created. If it already exists it overwrites it

        :param sbase_obj: The libSBML object to add the different
        :param type_param: The type of parameter entered. Valid include ['compartment', 'reaction', 'species']
        :param xref: Dictionnary of the cross reference
        :param meta_id: The meta ID to be added to the annotation string

        :type sbase_obj: libsbml.SBase
        :type type_param: str
        :type xref: dict
        :type meta_id: str

        :rtype: bool
        :return: Sucess or failure of the function
        """
        if type_param not in ['compartment', 'reaction', 'species']:
            self.logger.error('type_param must be '+str(['compartment', 'reaction', 'species'])+' not '+str(type_param))
            return False
        miriam_annot = None
        isReplace = False
        try:
            miriam_annot = sbase_obj.getAnnotation().getChild('RDF').getChild('Description').getChild('is').getChild('Bag')
            miriam_elements = self.readMIRIAMAnnotation(sbase_obj.getAnnotation())
            if not miriam_elements:
                isReplace = True
                if not meta_id:
                    meta_id = self._genMetaID('tmp_addUpdateMIRIAM')
                miriam_annot_1 = libsbml.XMLNode.convertStringToXMLNode(self._defaultBothAnnot(meta_id))
                miriam_annot = miriam_annot_1.getChild('RDF').getChild('Description').getChild('is').getChild('Bag')
            else:
                miriam_elements = None
        except AttributeError:
            try:
                # Cannot find MIRIAM annotation, create it
                isReplace = True
                if not meta_id:
                    meta_id = self._genMetaID('tmp_addUpdateMIRIAM')
                miriam_annot = libsbml.XMLNode.convertStringToXMLNode(self._defaultMIRIAMAnnot(meta_id))
                miriam_annot = miriam_annot.getChild('RDF').getChild('Description').getChild('is').getChild('Bag')
            except AttributeError:
                self.logger.error('Fatal error fetching the annotation')
                return False
        # compile the list of current species
        inside = {}
        for i in range(miriam_annot.getNumChildren()):
            single_miriam = miriam_annot.getChild(i)
            if single_miriam.getAttributes().getLength()>1:
                self.logger.error('MIRIAM annotations should never have more than 1: '+str(single_miriam.toXMLString()))
                continue
            single_miriam_attr = single_miriam.getAttributes()
            if not single_miriam_attr.isEmpty():
                try:
                    db = single_miriam_attr.getValue(0).split('/')[-2]
                    v = single_miriam_attr.getValue(0).split('/')[-1]
                    inside[self.header_miriam[type_param][db]].append(v)
                except KeyError:
                    try:
                        db = single_miriam_attr.getValue(0).split('/')[-2]
                        v = single_miriam_attr.getValue(0).split('/')[-1]
                        inside[self.header_miriam[type_param][db]] = [v]
                    except KeyError:
                        self.logger.warning('Cannot find the self.header_miriram entry '+str(db))
                        continue
            else:
                self.logger.warning('Cannot return MIRIAM attribute')
                pass
        # add or ignore
        toadd = self._compareXref(inside, xref)
        for database_id in toadd:
            for species_id in toadd[database_id]:
                # not sure how to avoid having it that way
                if database_id in self.miriam_header[type_param]:
                    try:
                        # determine if the dictionnaries
                        annotation = '''<annotation>
    <rdf:RDF xmlns:rdf="http://www.w3.org/1999/02/22-rdf-syntax-ns#" xmlns:bqbiol="http://biomodels.net/biology-qualifiers/" xmlns:bqmodel="http://biomodels.net/model-qualifiers/">
    <rdf:Description rdf:about="# tmp">
      <bqbiol:is>
        <rdf:Bag>'''
                        if type_param=='species':
                            if database_id=='kegg' and species_id[0]=='C':
                                annotation += '''
              <rdf:li rdf:resource="http://identifiers.org/'''+self.miriam_header[type_param]['kegg_c']+str(species_id)+'''"/>'''
                            elif database_id=='kegg' and species_id[0]=='D':
                                annotation += '''
              <rdf:li rdf:resource="http://identifiers.org/'''+self.miriam_header[type_param]['kegg_d']+str(species_id)+'''"/>'''
                            else:
                                annotation += '''
              <rdf:li rdf:resource="http://identifiers.org/'''+self.miriam_header[type_param][database_id]+str(species_id)+'''"/>'''
                        else:
                            annotation += '''
              <rdf:li rdf:resource="http://identifiers.org/'''+self.miriam_header[type_param][database_id]+str(species_id)+'''"/>'''
                        annotation += '''
        </rdf:Bag>
      </bqbiol:is>
    </rdf:Description>
    </rdf:RDF>
    </annotation>'''
                        toPass_annot = libsbml.XMLNode.convertStringToXMLNode(annotation)
                        toWrite_annot = toPass_annot.getChild('RDF').getChild('Description').getChild('is').getChild('Bag').getChild(0)
                        miriam_annot.insertChild(0, toWrite_annot)
                    except KeyError:
                        # WARNING need to check this
                        self.logger.warning('Cannot find '+str(database_id)+' in self.miriam_header for '+str(type_param))
                        continue
        if isReplace:
            ori_miriam_annot = sbase_obj.getAnnotation()
            if not ori_miriam_annot:
                sbase_obj.unsetAnnotation()
                sbase_obj.setAnnotation(miriam_annot)
            else:
                rpSBML.checklibSBML(ori_miriam_annot.getChild('RDF').getChild('Description').getChild('is').removeChild(0), 'Removing annotation "is"', self.logger)
                rpSBML.checklibSBML(ori_miriam_annot.getChild('RDF').getChild('Description').getChild('is').addChild(miriam_annot), 'Adding annotation to the brsynth annotation', self.logger)
        return True


    def find_or_create_objective(
        self,
        reactions: List[str],
        coefficients: List[float],
        is_max: bool = True,
        objective_id: str = None
    ) -> str:
    
        if objective_id is None:
            objective_id = 'obj_'+'_'.join(reactions)
            self.logger.debug('Set objective as \''+str(objective_id)+'\'')

        obj_id = self.search_objective(
            reactions = reactions,
            objective_id = objective_id
        )

        # If cannot find a valid objective create it
        if obj_id is None:
            self.create_multiflux_objective(
                fluxobj_id = objective_id,
                reactionNames = reactions,
                coefficients = coefficients,
                is_max = is_max
            )
        else:
            objective_id = obj_id

        return objective_id


    def search_objective(
        self,
        reactions: List[str],
        objective_id: str
    ) -> str:
        """Find the objective (with only one reaction associated) based on the reaction ID and if not found create it

        :param reactions: List of the reactions id's to set as objectives
        :param coefficients: List of the coefficients about the objectives
        :param isMax: Maximise or minimise the objective
        :param objective_id: overwite the default id if created (from obj_[reactions])

        :type reactions: list
        :type coefficients: list
        :type isMax: bool
        :type objective_id: str

        :raises FileNotFoundError: If the file cannot be found
        :raises AttributeError: If the libSBML command encounters an error or the input value is None

        :rtype: str
        :return: Objective ID
        """
        fbc_plugin = self.getPlugin('fbc')

        for objective in fbc_plugin.getListOfObjectives():

            if objective.getId() == objective_id:
                self.logger.warning('The specified objective id ('+str(objective_id)+') already exists')
                return objective_id

            if not set([i.getReaction() for i in objective.getListOfFluxObjectives()])-set(reactions):
                # TODO: consider setting changing the name of the objective
                self.logger.warning('The specified objective id ('+str(objective_id)+') has another objective with the same reactions: '+str(objective.getId()))
                return objective.getId()

        return None


    def create_multiflux_objective(
        self,
        fluxobj_id: str,
        reactionNames: List[str],
        coefficients: List[float],
        is_max: bool = True,
        meta_id: str = None
    ) -> None:
        """Create libSBML flux objective

        Using the FBC package one can add the FBA flux objective directly to the model. Can add multiple reactions. This function sets a particular reaction as objective with maximization or minimization objectives

        :param fluxobj_id: The id of the flux objective
        :param reactionNames: The list of string id's of the reaction that is associated with the reaction
        :param coefficients: The list of int defining the coefficients of the flux objective
        :param isMax: Define if the objective is coefficient (Default: True)
        :param meta_id: Meta id (Default: None)

        :type fluxobj_id: str
        :type reactionNames: list
        :type coefficients: list
        :type isMax: bool
        :type meta_id: str

        :rtype: None
        :return: None
        """

        if len(reactionNames) != len(coefficients):
            self.logger.error('The size of reactionNames is not the same as coefficients')
            exit()

        fbc_plugin = self.getPlugin('fbc')
        target_obj = fbc_plugin.createObjective()
        target_obj.setAnnotation(self._defaultBRSynthAnnot(meta_id))
        target_obj.setId(fluxobj_id)

        if is_max:
            target_obj.setType('maximize')
        else:
            target_obj.setType('minimize')

        fbc_plugin.setActiveObjectiveId(fluxobj_id) # this ensures that we are using this objective when multiple

        for reac, coef in zip(reactionNames, coefficients):
            target_flux_obj = target_obj.createFluxObjective()
            target_flux_obj.setReaction(reac)
            target_flux_obj.setCoefficient(coef)
            if not meta_id:
                meta_id = self._genMetaID(str(fluxobj_id))
            target_flux_obj.setMetaId(meta_id)
            target_flux_obj.setAnnotation(self._defaultBRSynthAnnot(meta_id))


    #####################################################################
    ########################## INPUT/OUTPUT #############################
    #####################################################################
    def readSBML(self, inFile):
        """Open an SBML file to the object

        :param inFile: Path to the input SBML file

        :type inFile: str

        :raises FileNotFoundError: If the file cannot be found
        :raises AttributeError: If the libSBML command encounters an error or the input value is None

        :rtype: None
        :return: Dictionnary of the pathway annotation
        """

        self.logger.debug('Read SBML file from ' + inFile)
        # if not os_path.isfile(inFile):
        #     self.logger.error('Invalid input file: ' + inFile)
        #     raise FileNotFoundError

        self.document = libsbml.readSBMLFromFile(inFile)
        rpSBML.checklibSBML(self.getDocument(), 'reading input file')
        errors = self.getDocument().getNumErrors()
        # display the errors in the log accordning to the severity
        for err in [self.getDocument().getError(i) for i in range(self.getDocument().getNumErrors())]:
            # TODO if the error is related to packages not enabled (like groups or fbc) activate them
            if err.isFatal:
                self.logger.error('libSBML reading error: '+str(err.getShortMessage()))
                raise FileNotFoundError
            else:
                self.logger.warning('libSBML reading warning: '+str(err.getShortMessage()))
        if not self.getModel():
            self.logger.error('Either the file was not read correctly or the SBML is empty')
            raise FileNotFoundError
        # enabling the extra packages if they do not exists when reading a model
        if not self.getModel().isPackageEnabled('groups'):
            rpSBML.checklibSBML(self.getModel().enablePackage(
                'http://www.sbml.org/sbml/level3/version1/groups/version1',
                'groups',
                True),
                    'Enabling the GROUPS package')
            rpSBML.checklibSBML(self.getDocument().setPackageRequired('groups', False), 'enabling groups package')
        if not self.getModel().isPackageEnabled('fbc'):
            rpSBML.checklibSBML(self.getModel().enablePackage(
                'http://www.sbml.org/sbml/level3/version1/fbc/version2',
                'fbc',
                True),
                    'Enabling the FBC package')
            rpSBML.checklibSBML(self.getDocument().setPackageRequired('fbc', False), 'enabling FBC package')


    ## Export a libSBML model to file
    #
    # Export the libSBML model to an SBML file
    #
    # @param model libSBML model to be saved to file
    # @param model_id model id, note that the name of the file will be that
    # @param path Non required parameter that will define the path where the model will be saved
    def writeToFile(self, filename: str = None) -> None:
        """Export the metabolic network to a SBML file

        :param path: Path to the output SBML file

        :type path: str

        :raises FileNotFoundError: If the file cannot be found
        :raises AttributeError: If the libSBML command encounters an error or the input value is None

        :rtype: bool
        :return: Success or failure of the command
        """

        ext = ''

        if not str(self.getName()).endswith('_sbml'):
            ext = '_sbml'

        if filename:
            out_filename = filename
        else:
            out_filename = str(self.getName())+ext+'.xml'

        libsbml.writeSBMLToFile(
            self.getDocument(),
            out_filename
        )


    def readReactionSpecies(self, reaction):
        """Return the products and the species associated with a reaction

        :param reaction: Reaction object of libSBML

        :type annot: libsbml.Reaction

        :rtype: dict
        :return: Dictionary of the reaction stoichiometry
        """

        # TODO: check that reaction is either an sbml species; if not check that its a string and that
        # it exists in the rpsbml model

        self.logger.debug(reaction)

        toRet = {'left': {}, 'right': {}}

        # reactants
        for i in range(reaction.getNumReactants()):
            reactant_ref = reaction.getReactant(i)
            toRet['left'][reactant_ref.getSpecies()] = int(reactant_ref.getStoichiometry())

        # products
        for i in range(reaction.getNumProducts()):
            product_ref = reaction.getProduct(i)
            toRet['right'][product_ref.getSpecies()] = int(product_ref.getStoichiometry())

        return toRet


    #####################################################################
    ########################## READ #####################################
    #####################################################################
    # TODO: add error handling if the groups does not exist
    def readGroupMembers(self, group_id='rp_pathway'):
        """Return the members of a groups entry

        :param group_id: The pathway ID (Default: rp_pathway)

        :type group_id: str

        :rtype: list
        :return: List of member id's of a particular group
        """
        group = self.getModel().getPlugin('groups').getGroup(group_id)
        rpSBML.checklibSBML(group, 'retreiving '+group_id+' group')
        members = []
        for member in group.getListOfMembers():
            members.append(member.getIdRef())
        return members


    def readRPrules(self, pathway_id='rp_pathway'):
        """Return the list of reaction rules contained within a pathway

        :param pathway_id: The pathway ID (Default: rp_pathway)

        :type pathway_id: str

        :rtype: dict
        :return: Dictionnary of reaction rules (rule_id as key)
        """
        toRet = {}
        for reacId in self.readGroupMembers(pathway_id):
            reac = self.getModel().getReaction(reacId)
            brsynth_annot = self.readBRSYNTHAnnotation(reac.getAnnotation(), self.logger)
            if not brsynth_annot['rule_id']=='' and not brsynth_annot['smiles']=='':
                toRet[brsynth_annot['rule_id']] = brsynth_annot['smiles'].replace('&gt;', '>')
        return toRet


    # TODO: merge with unique species
    # TODO: change the name of the function to read
    def readRPspecies(self, pathway_id='rp_pathway'):
        """Return the species stoichiometry of a pathway

        :param pathway_id: The pathway ID (Default: rp_pathway)

        :type pathway_id: str

        :rtype: dict
        :return: Dictionary of the pathway species and reactions
        """
        reacMembers = {}
        for reacId in self.readGroupMembers(pathway_id):
            reacMembers[reacId] = {}
            reacMembers[reacId]['products'] = {}
            reacMembers[reacId]['reactants'] = {}
            reac = self.getModel().getReaction(reacId)
            for pro in reac.getListOfProducts():
                reacMembers[reacId]['products'][pro.getSpecies()] = pro.getStoichiometry()
            for rea in reac.getListOfReactants():
                reacMembers[reacId]['reactants'][rea.getSpecies()] = rea.getStoichiometry()
        return reacMembers


    def readUniqueRPspecies(self, pathway_id='rp_pathway'):
        """Return the unique species of a pathway

        :param pathway_id: The pathway ID (Default: rp_pathway)

        :type pathway_id: str

        :rtype: list
        :return: List of unique species
        """
        rpSpecies = self.readRPspecies()
        toRet = []
        for i in rpSpecies:
            for y in rpSpecies[i]:
                for z in rpSpecies[i][y]:
                    if z not in toRet:
                        toRet.append(z)
        return toRet
        # reacMembers = self.readRPspecies(pathway_id)
        # return set(set(ori_rp_path['products'].keys())|set(ori_rp_path['reactants'].keys()))


    def readTaxonAnnotation(self, annot):
        """Return he taxonomy ID from an annotation

        :param annot: The annotation object of libSBML

        :type annot: libsbml.XMLNode

        :rtype: dict
        :return: Dictionary of all taxonomy id's
        """
        try:
            toRet = {}
            bag = annot.getChild('RDF').getChild('Description').getChild('hasTaxon').getChild('Bag')
            for i in range(bag.getNumChildren()):
                str_annot = bag.getChild(i).getAttrValue(0)
                if str_annot=='':
                    self.logger.warning('This contains no attributes: '+str(bag.getChild(i).toXMLString()))
                    continue
                dbid = str_annot.split('/')[-2].split('.')[0]
                if len(str_annot.split('/')[-1].split(':'))==2:
                    cid = str_annot.split('/')[-1].split(':')[1]
                else:
                    cid = str_annot.split('/')[-1]
                if dbid not in toRet:
                    toRet[dbid] = []
                toRet[dbid].append(cid)
            return toRet
        except AttributeError:
            return {}


    @staticmethod
    def readMIRIAMAnnotation(
        annot: libsbml.XMLNode,
        logger: Logger = getLogger(__name__)
    ):
        """Return the MIRIAM annotations of species

        :param annot: The annotation object of libSBML

        :type annot: libsbml.XMLNode

        :rtype: dict
        :return: Dictionary of all the annotation of species
        """
        try:
            toRet = {}
            bag = annot.getChild('RDF').getChild('Description').getChild('is').getChild('Bag')
            for i in range(bag.getNumChildren()):
                str_annot = bag.getChild(i).getAttrValue(0)
                if str_annot=='':
                    logger.warning('This contains no attributes: '+str(bag.getChild(i).toXMLString()))
                    continue
                dbid = str_annot.split('/')[-2].split('.')[0]
                if len(str_annot.split('/')[-1].split(':'))==2:
                    cid = str_annot.split('/')[-1].split(':')[1]
                else:
                    cid = str_annot.split('/')[-1]
                if dbid not in toRet:
                    toRet[dbid] = []
                toRet[dbid].append(cid)
            return toRet
        except AttributeError:
            return {}

    @staticmethod
    def _readBRSYNTHAnnotationToDict(
        annot: libsbml.XMLNode,
        values: Dict,
        logger: Logger = getLogger(__name__)
    ) -> None:
        try:
            values[annot.getName()] = {
                'units': annot.getAttrValue('units'),
                'value': float(annot.getAttrValue('value'))
            }
        except ValueError:
            logger.warning('Cannot interpret '+str(annot.getName())+': '+str(annot.getAttrValue('value')+' - '+str(annot.getAttrValue('units'))))
            values[annot.getName()] = {
                'units': None,
                'value': None
            }


    @staticmethod
    def _readBRSYNTHAnnotationToValue(
        annot: libsbml.XMLNode,
        values: Dict,
        type: Generic,
        logger: Logger = getLogger(__name__)
    ) -> None:
        try:
            values[annot.getName()] = type(annot.getAttrValue('value'))
        except ValueError:
            values[annot.getName()] = None


    @staticmethod
    def readBRSYNTHAnnotation(
        annot: libsbml.XMLNode,
        logger: Logger = getLogger(__name__)
    ) -> Dict:
        """Return a dictionnary of all the information in a BRSynth annotations

        :param annot: The annotation object of libSBML

        :type annot: libsbml.XMLNode

        :rtype: dict
        :return: Dictionary of all the BRSynth annotations
        """
        # toRet = {
        #     'dfG_prime_m':   {},
        #     'dfG_uncert':    {},
        #     'dfG_prime_o':   {},
        #     'rxn_idx':       None,
        #     'rule_score':    None,
        #     'smiles':        None,
        #     'inchi':         None,
        #     'inchikey':      None,
        #     'selenzyme':     None,
        #     'rule_id':       None,
        #     'rule_ori_reac': None,
        #     'rule_score':    None,
        #     'global_score':  None
        # }

        toRet = {}

        if not annot:
            # logger.warning('The passed annotation is None')
            return {}

        bag = annot.getChild('RDF').getChild('BRSynth').getChild('brsynth')

        for i in range(bag.getNumChildren()):
            ann = bag.getChild(i)

            if ann == '':
                logger.warning('This contains no attributes: '+str(ann.toXMLString()))
                continue

            if ann.getName() in [
                'dfG_prime_m',
                'dfG_uncert',
                'dfG_prime_o',
                'flux_value'
            ] or ann.getName().startswith('fba_'):
                # read as {'units': units, 'value': value}
                rpSBML._readBRSYNTHAnnotationToDict(
                    annot = ann,
                    values = toRet,
                    logger = logger
                )

            elif ann.getName() in [
                'path_base_idx',
                'rxn_idx',
                'path_variant_idx'
            ]:
                # read as (int)value
                rpSBML._readBRSYNTHAnnotationToValue(
                    annot = ann,
                    values = toRet,
                    type = int,
                    logger = logger
                )

            elif ann.getName()=='path_id':
                    toRet[ann.getName()] = str(ann.getAttrValue('value'))

            elif ann.getName() in [
                'rule_score',
                'global_score'
             ] or ann.getName()[:5]=='norm_':
                # read as (float)value
                rpSBML._readBRSYNTHAnnotationToValue(
                    annot = ann,
                    values = toRet,
                    type = float,
                    logger = logger
                )

            elif ann.getName() == 'smiles':
                toRet[ann.getName()] = ann.getChild(0).toXMLString().replace('&gt;', '>')

            # lists in the annotation
            # The below is for the pre-new rules organisation of the SBML files
            # elif ann.getName()=='selenzyme' or ann.getName()=='rule_ori_reac':
            elif ann.getName() == 'selenzyme':
                toRet[ann.getName()] = {}
                for y in range(ann.getNumChildren()):
                    selAnn = ann.getChild(y)
                    try:
                        toRet[ann.getName()][selAnn.getName()] = float(selAnn.getAttrValue('value'))
                    except ValueError:
                        toRet[ann.getName()][selAnn.getName()] = selAnn.getAttrValue('value')

            else:
                toRet[ann.getName()] = ann.getChild(0).toXMLString()

        # to delete empty
        return {k: v for k, v in toRet.items() if v}
        # return toRet


    #####################################################################
    ######################### INQUIRE ###################################
    #####################################################################
    def speciesExists(self, speciesName, compartment_id='MNXC3'):
        """Determine if the model already contains a species according to its ID

        :param reaction: Reaction object of libSBML

        :type annot: libsbml.Reaction

        :rtype: bool
        :return: True if exists and False if not
        """
        if speciesName in [i.getName() for i in self.getModel().getListOfSpecies()] or speciesName+'__64__'+compartment_id in [i.getId() for i in self.getModel().getListOfSpecies()]:
            return True
        return False


    def isSpeciesProduct(self, species_id, ignoreReactions=[]):
        """Function to determine if a species can be a product of any reaction.

        :param species_id: ID of the species to find
        :param ignoreReactions: List of all the reaction id's to ignore

        :type species_id: str
        :type ignoreReactions: list

        :rtype: bool
        :return: True if its a product of a reaction False if not
        """
        # return all the parameters values
        param_dict = {i.getId(): i.getValue() for i in self.getModel().parameters}
        for reaction in self.getModel().getListOfReactions():
            if reaction.getId() not in ignoreReactions:
                # check that the function is reversible by reversibility and FBC bounds
                if reaction.reversible:
                    reaction_fbc = reaction.getPlugin('fbc')
                    # strict left to right
                    if param_dict[reaction_fbc.getLowerFluxBound()]>=0 and param_dict[reaction_fbc.getUpperFluxBound()]>0:
                        if species_id in [i.getSpecies() for i in reaction.getListOfProducts()]:
                            return True
                    # can go both ways
                    elif param_dict[reaction_fbc.getLowerFluxBound()]<0 and param_dict[reaction_fbc.getUpperFluxBound()]>0:
                        if species_id in [i.getSpecies() for i in reaction.getListOfProducts()]:
                            return True
                        elif species_id in [i.getSpecies() for i in reaction.getListOfReactants()]:
                            return True
                    # strict right to left
                    elif param_dict[reaction_fbc.getLowerFluxBound()]<0 and param_dict[reaction_fbc.getUpperFluxBound()]<=0 and param_dict[reaction_fbc.getLowerFluxBound()]<param_dict[reaction_fbc.getUpperFluxBound()]:
                        if species_id in [i.getSpecies() for i in reaction.getListOfReactants()]:
                            return True
                    else:
                        self.logger.warning('isSpeciesProduct does not find the directionailty of the reaction for reaction: '+str(species_id))
                        return True
                else:
                    # if the reaction is not reversible then product are the only way to create it
                    if species_id in [i.getSpecies() for i in reaction.getListOfProducts()]:
                        return True
        return False


    #########################################################################
    ################### CONVERT BETWEEEN FORMATS ############################
    #########################################################################
    def toDict(self, pathway_id='rp_pathway'):
        """Generate the dictionnary of all the annotations of a pathway species, reaction and pathway annotations

        :param pathway_id: The pathway ID (Default: rp_pathway)

        :type pathway_id: str

        :rtype: dict
        :return: Dictionnary of the pathway annotation
        """

        groups = self.getModel().getPlugin('groups')
        rp_pathway = groups.getGroup(pathway_id)
        members = rp_pathway.getListOfMembers()

        # pathway
        rpsbml_dict = {}
        rpsbml_dict['pathway'] = {}
        rpsbml_dict['pathway']['brsynth'] = self.readBRSYNTHAnnotation(rp_pathway.getAnnotation(), self.logger)
        # rpsbml_dict['pathway']['brsynth']['reactions'] = self.readGroupMembers(pathway_id)

        # reactions
        rpsbml_dict['reactions'] = {}
        for member in members:
            reaction = self.getModel().getReaction(member.getIdRef())
            annot = reaction.getAnnotation()
            rpsbml_dict['reactions'][member.getIdRef()] = {}
            # add BRSynth annotations
            rpsbml_dict['reactions'][member.getIdRef()]['brsynth'] = self.readBRSYNTHAnnotation(annot, self.logger)
            # add right and left species
            species = self.readReactionSpecies(reaction)
            rpsbml_dict['reactions'][member.getIdRef()]['brsynth']['left']  = species['left']
            rpsbml_dict['reactions'][member.getIdRef()]['brsynth']['right'] = species['right']
            # add MIRIAM annotations
            rpsbml_dict['reactions'][member.getIdRef()]['miriam']  = self.readMIRIAMAnnotation(annot)

        # loop though all the species
        rpsbml_dict['species'] = {}
        for spe_id in self.readUniqueRPspecies(pathway_id):
            species = self.getModel().getSpecies(spe_id)
            annot = species.getAnnotation()
            rpsbml_dict['species'][spe_id] = {}
            rpsbml_dict['species'][spe_id]['brsynth'] = self.readBRSYNTHAnnotation(annot, self.logger)
            rpsbml_dict['species'][spe_id]['miriam']  = self.readMIRIAMAnnotation(annot)

        return rpsbml_dict


    def toJSON(self, pathway_id='rp_pathway', indent=0):
        from json import dumps as json_dumps
        return json_dumps(self.toDict(pathway_id))


    # def toSBOL(self):
    #########################################################################
    ############################# COMPARE MODELS ############################
    #########################################################################
    def compareBRSYNTHAnnotations(self, source_annot, target_annot):
        """Determine if two libsbml species or reactions have members in common in BRSynth annotation

        Compare two dictionnaries and if any of the values of any of the same keys are the same then the function return True, and if none are found then return False

        :param source_annot: Source object of libSBML
        :param target_annot: Target object of libSBML

        :type source_annot: libsbml.Reaction
        :type target_annot: libsbml.Reaction

        :rtype: bool
        :return: True if there is at least one similar and False if none
        """
        source_dict = self.readBRSYNTHAnnotation(source_annot, self.logger)
        target_dict = self.readBRSYNTHAnnotation(target_annot, self.logger)
        # ignore thse when comparing reactions
        # for i in ['path_id', 'rxn_idx', 'sub_step', 'rule_score', 'rule_ori_reac']:
        for i in ['rxn_idx', 'rule_score', 'rule_ori_reac']:
            try:
                del source_dict[i]
            except KeyError:
                pass
            try:
                del target_dict[i]
            except KeyError:
                pass
        # list the common keys between the two
        for same_key in list(set(list(source_dict.keys())).intersection(list(target_dict.keys()))):
            if source_dict[same_key] and target_dict[same_key]:
                if source_dict[same_key]==target_dict[same_key]:
                    return True
        return False


    @staticmethod
    def compareMIRIAMAnnotations(
        source_annot,
        target_annot,
        logger: Logger = getLogger(__name__)
    ) -> bool:
        """Determine if two libsbml species or reactions have members in common in MIRIAM annotation

        Compare two dictionnaries and if any of the values of any of the same keys are the same then the function return True, and if none are found then return False

        :param source_annot: Source object of libSBML
        :param target_annot: Target object of libSBML

        :type source_annot: libsbml.Reaction
        :type target_annot: libsbml.Reaction

        :rtype: bool
        :return: True if there is at least one similar and False if none
        """
        source_dict = rpSBML.readMIRIAMAnnotation(source_annot, logger)
        target_dict = rpSBML.readMIRIAMAnnotation(target_annot, logger)
        # list the common keys between the two
        for com_key in set(list(source_dict.keys()))-(set(list(source_dict.keys()))-set(list(target_dict.keys()))):
            # compare the keys and if same is non-empty means that there
            # are at least one instance of the key that is the same
            if bool(set(source_dict[com_key]) & set(target_dict[com_key])):
                return True
        return False


    def compareAnnotations_annot_dict(self, source_annot, target_dict):
        """Compare an annotation object and annotation dictionary

        :param source_annot: Source object of libSBML
        :param target_annot: Target dictionary

        :type target_annot: dict
        :type source_annot: libsbml.Reaction

        :rtype: bool
        :return: True if there is at least one similar and False if none
        """
        source_dict = self.readMIRIAMAnnotation(source_annot)
        # list the common keys between the two
        for com_key in set(list(source_dict.keys()))-(set(list(source_dict.keys()))-set(list(target_dict.keys()))):
            # compare the keys and if same is non-empty means that there
            # are at least one instance of the key that is the same
            if bool(set(source_dict[com_key]) & set(target_dict[com_key])):
                return True
        return False


    def compareAnnotations_dict_dict(self, source_dict, target_dict):
        """Compare an annotation as dictionaries

        :param source_annot: Source dictionary
        :param target_annot: Target dictionary

        :type source_annot: dict
        :type target_annot: dict

        :rtype: bool
        :return: True if there is at least one similar and False if none
        """
        # list the common keys between the two
        for com_key in set(list(source_dict.keys()))-(set(list(source_dict.keys()))-set(list(target_dict.keys()))):
            # compare the keys and if same is non-empty means that there
            # are at least one instance of the key that is the same
            if bool(set(source_dict[com_key]) & set(target_dict[com_key])):
                return True
        return False


    def compareRPpathways(self, measured_sbml):
        """Function to compare two SBML's RP pathways

        Function that compares the annotations of reactions and if not found, the annotations of all
        species in that reaction to try to recover the correct ones. Because we are working with
        intermediate cofactors for the RP generated pathways, the annotation crossreference will
        not work. Best is to use the cross-reference to the original reaction

        :param measured_sbml: rpSBML object

        :type measured_sbml: rpSBML

        :rtype: bool, dict
        :return: True if there is at least one similar and return the dict of similarities and False if none with empty dictionary
        """
        # return all the species annotations of the RP pathways
        try:
            meas_rp_species = measured_sbml.readRPspecies()
            found_meas_rp_species = measured_sbml.readRPspecies()
            for meas_step in meas_rp_species:
                meas_rp_species[meas_step]['annotation'] = measured_sbml.getModel().getReaction(meas_step).getAnnotation()
                found_meas_rp_species[meas_step]['found'] = False
                for spe_name in meas_rp_species[meas_step]['reactants']:
                    meas_rp_species[meas_step]['reactants'][spe_name] = measured_sbml.getModel().getSpecies(spe_name).getAnnotation()
                    found_meas_rp_species[meas_step]['reactants'][spe_name] = False
                for spe_name in meas_rp_species[meas_step]['products']:
                    meas_rp_species[meas_step]['products'][spe_name] = measured_sbml.getModel().getSpecies(spe_name).getAnnotation()
                    found_meas_rp_species[meas_step]['products'][spe_name] = False
            rp_rp_species = self.readRPspecies()
            for rp_step in rp_rp_species:
                rp_rp_species[rp_step]['annotation'] = self.getModel().getReaction(rp_step).getAnnotation()
                for spe_name in rp_rp_species[rp_step]['reactants']:
                    rp_rp_species[rp_step]['reactants'][spe_name] = self.getModel().getSpecies(spe_name).getAnnotation()
                for spe_name in rp_rp_species[rp_step]['products']:
                    rp_rp_species[rp_step]['products'][spe_name] = self.getModel().getSpecies(spe_name).getAnnotation()
        except AttributeError:
            self.logger.error('TODO: debug, for some reason some are passed as None here')
            return False, {}
        # compare the number of steps in the pathway
        if not len(meas_rp_species)==len(rp_rp_species):
            self.logger.warning('The pathways are not of the same length')
            return False, {}
        ############## compare using the reactions ###################
        for meas_step in measured_sbml.readGroupMembers():
            for rp_step in rp_rp_species:
                if self.compareMIRIAMAnnotations(rp_rp_species[rp_step]['annotation'], meas_rp_species[meas_step]['annotation']):
                    found_meas_rp_species[meas_step]['found'] = True
                    found_meas_rp_species[meas_step]['rp_step'] = rp_step
                    break
        ############## compare using the species ###################
        for meas_step in measured_sbml.readGroupMembers():
            # if not found_meas_rp_species[meas_step]['found']:
            for rp_step in rp_rp_species:
                # We test to see if the meas reaction elements all exist in rp reaction and not the opposite
                # because the measured pathways may not contain all the elements
                ########## reactants ##########
                for meas_spe_id in meas_rp_species[meas_step]['reactants']:
                    for rp_spe_id in rp_rp_species[rp_step]['reactants']:
                        if self.compareMIRIAMAnnotations(meas_rp_species[meas_step]['reactants'][meas_spe_id], rp_rp_species[rp_step]['reactants'][rp_spe_id]):
                            found_meas_rp_species[meas_step]['reactants'][meas_spe_id] = True
                            break
                        else:
                            if self.compareBRSYNTHAnnotations(meas_rp_species[meas_step]['reactants'][meas_spe_id], rp_rp_species[rp_step]['reactants'][rp_spe_id]):
                                found_meas_rp_species[meas_step]['reactants'][meas_spe_id] = True
                                break
                ########### products ###########
                for meas_spe_id in meas_rp_species[meas_step]['products']:
                    for rp_spe_id in rp_rp_species[rp_step]['products']:
                        if self.compareMIRIAMAnnotations(meas_rp_species[meas_step]['products'][meas_spe_id], rp_rp_species[rp_step]['products'][rp_spe_id]):
                            found_meas_rp_species[meas_step]['products'][meas_spe_id] = True
                            break
                        else:
                            if self.compareBRSYNTHAnnotations(meas_rp_species[meas_step]['products'][meas_spe_id], rp_rp_species[rp_step]['products'][rp_spe_id]):
                                found_meas_rp_species[meas_step]['products'][meas_spe_id] = True
                                break
                ######### test to see the difference
                pro_found = [found_meas_rp_species[meas_step]['products'][i] for i in found_meas_rp_species[meas_step]['products']]
                rea_found = [found_meas_rp_species[meas_step]['reactants'][i] for i in found_meas_rp_species[meas_step]['reactants']]
                if pro_found and rea_found:
                    if all(pro_found) and all(rea_found):
                        found_meas_rp_species[meas_step]['found'] = True
                        found_meas_rp_species[meas_step]['rp_step'] = rp_step
                        break
        ################# Now see if all steps have been found ############
        if all(found_meas_rp_species[i]['found'] for i in found_meas_rp_species):
            found_meas_rp_species['measured_model_id'] = measured_sbml.getModel().getId()
            found_meas_rp_species['rp_model_id'] = self.getModel().getId()
            return True, found_meas_rp_species
        else:
            return False, {}


    #########################################################################
    ############################# MODEL APPEND ##############################
    #########################################################################
    def setReactionConstraints(
        self,
        reaction_id: str,
        upper_bound: float,
        lower_bound: float,
        unit: str = 'mmol_per_gDW_per_hr',
        is_constant: bool = True
    ):
        """Set a given reaction's upper and lower bounds

        Sets the upper and lower bounds of a reaction. Note that if the numerical values passed
        are not recognised, new parameters are created for each of them

        :param reaction_id: The id of the reaction
        :param upper_bound: Reaction upper bound
        :param lower_bound: Reaction lower bound
        :param unit: Unit to the bounds (Default: mmol_per_gDW_per_hr)
        :param is_constant: Set if the reaction is constant (Default: True)

        :type reaction_id: str
        :type upper_bound: float
        :type lower_bound: float
        :type unit: str
        :type is_constant: bool

        :rtype: tuple or bool
        :return: bool if there is an error and tuple of the lower and upper bound
        """

        reaction = self.getModel().getReaction(reaction_id)

        if not reaction:
            self.logger.error('Cannot find the reaction: '+str(reaction_id))
            return False
 
        reac_fbc = reaction.getPlugin('fbc')
        rpSBML.checklibSBML(reac_fbc, 'extending reaction for FBC')
 
        ########## upper bound #############
        old_upper_value = self.getModel().getParameter(reac_fbc.getUpperFluxBound()).value
        upper_param = self.createReturnFluxParameter(upper_bound, unit, is_constant)
        rpSBML.checklibSBML(reac_fbc.setUpperFluxBound(upper_param.getId()),
            'setting '+str(reaction_id)+' upper flux bound')
 
        ######### lower bound #############
        old_lower_value = self.getModel().getParameter(reac_fbc.getLowerFluxBound()).value
        lower_param = self.createReturnFluxParameter(lower_bound, unit, is_constant)
        rpSBML.checklibSBML(reac_fbc.setLowerFluxBound(lower_param.getId()),
            'setting '+str(reaction_id)+' lower flux bound')

        return old_upper_value, old_lower_value


    ##### ADD SOURCE FROM ORPHAN #####
    #if the heterologous pathway from the self.getModel() contains a sink molecule that is not included in the
    # original model (we call orhpan species) then add another reaction that creates it
    #TODO: that transports the reactions that creates the species in the
    # extracellular matrix and another reaction that transports it from the extracellular matrix to the cytoplasm
    #TODO: does not work
    def fillOrphan(self,
            rpsbml=None,
            pathway_id='rp_pathway',
            compartment_id='MNXC3',
            upper_flux_bound=999999,
            lower_flux_bound=10):
        """Fill the orgpan

        WARNING: in progress

        :rtype: tuple or bool
        :return: bool if there is an error and tuple of the lower and upper bound
        """
        self.logger.info('Adding the orphan species to the GEM model')
        # only for rp species
        groups = self.getModel().getPlugin('groups')
        rp_pathway = groups.getGroup(pathway_id)
        reaction_id = sorted([(int(''.join(x for x in i.id_ref if x.isdigit())), i.id_ref) for i in rp_pathway.getListOfMembers()], key=lambda tup: tup[0], reverse=True)[0][1]
        # for reaction_id in [i.getId() for i in self.getModel().getListOfReactions()]:
        for species_id in set([i.getSpecies() for i in self.getModel().getReaction(reaction_id).getListOfReactants()]+[i.getSpecies() for i in self.getModel().getReaction(reaction_id).getListOfProducts()]):
            if not rpsbml:
                isSpePro = self.isSpeciesProduct(species_id, [reaction_id])
            else:
                isSpePro = rpsbml.isSpeciesProduct(species_id, [reaction_id])
            if not isSpePro:
                # create the step
                createStep = {'rule_id': None,
                              'left': {species_id.split('__')[0]: 1},
                              'right': {},
                              'rxn_idx': None,
                            #   'sub_step': None,
                            #   'path_id': None,
                              'transformation_id': None,
                              'rule_score': None,
                              'rule_ori_reac': None}
                # create the model in the
                if not rpsbml:
                    self.createReaction('create_'+species_id,
                                        upper_flux_bound,
                                        lower_flux_bound,
                                        createStep,
                                        compartment_id)
                else:
                    rpsbml.createReaction('create_'+species_id,
                                        upper_flux_bound,
                                        lower_flux_bound,
                                        createStep,
                                        compartment_id)


    #########################################################################
    ############################# MODEL CREATION FUNCTIONS ##################
    #########################################################################
    def createModel(self, name='dummy', model_id='dummy', meta_id=None):
        """Create libSBML model instance

        Function that creates a new libSBML model instance and initiates it with the appropriate packages. Creates a cytosol compartment

        :param name: The name of the of the model
        :param model_id: The id of the model
        :param meta_id: Meta ID of the model (Default: None)

        :type name: str
        :type model_id: str
        :type meta_id: str

        :rtype: None
        :return: None
        """
        ## sbmldoc
        self.sbmlns = libsbml.SBMLNamespaces(3,1)
        rpSBML.checklibSBML(self.sbmlns, 'generating model namespace')
        rpSBML.checklibSBML(self.sbmlns.addPkgNamespace('groups',1), 'Add groups package')
        rpSBML.checklibSBML(self.sbmlns.addPkgNamespace('fbc',2), 'Add FBC package')
        # sbmlns = libsbml.SBMLNamespaces(3,1,'groups',1)
        self.document = libsbml.SBMLDocument(self.sbmlns)
        rpSBML.checklibSBML(self.document, 'generating model doc')
        #!!!! must be set to false for no apparent reason
        rpSBML.checklibSBML(self.document.setPackageRequired('fbc', False), 'enabling FBC package')
        #!!!! must be set to false for no apparent reason
        rpSBML.checklibSBML(self.document.setPackageRequired('groups', False), 'enabling groups package')
        ## sbml model
        self.document.createModel()
        rpSBML.checklibSBML(self.getModel(), 'generating the model')
        rpSBML.checklibSBML(self.getModel().setId(model_id), 'setting the model ID')
        model_fbc = self.getModel().getPlugin('fbc')
        model_fbc.setStrict(True)
        if not meta_id:
            meta_id = self._genMetaID(model_id)
        rpSBML.checklibSBML(self.getModel().setMetaId(meta_id), 'setting model meta_id')
        rpSBML.checklibSBML(self.getModel().setName(name), 'setting model name')
        rpSBML.checklibSBML(self.getModel().setTimeUnits('second'), 'setting model time unit')
        rpSBML.checklibSBML(self.getModel().setExtentUnits('mole'), 'setting model compartment unit')
        rpSBML.checklibSBML(self.getModel().setSubstanceUnits('mole'), 'setting model substance unit')


    #TODO: set the compName as None by default. To do that you need to regenerate the compXref to
    #TODO: consider seperating it in another function if another compartment is to be created
    #TODO: use MNX ids as keys instead of the string names
    def createCompartment(self, size, compId, compName, compXref, meta_id=None):
        """Create libSBML compartment

        :param size: Size of the compartment
        :param compId: Compartment id
        :param compName: Compartment Name
        :param compXref: Cross reference dictionary of the compartment
        :param meta_id: Meta id (Default: None)

        :type size: float
        :type compId: str
        :type compName: str
        :type compXref: dict
        :type meta_id: str

        :rtype: None
        :return: None
        """
        comp = self.getModel().createCompartment()
        rpSBML.checklibSBML(comp, 'create compartment')
        rpSBML.checklibSBML(comp.setId(compId), 'set compartment id')
        if compName:
            rpSBML.checklibSBML(comp.setName(compName), 'set the name for the cytoplam')
        rpSBML.checklibSBML(comp.setConstant(True), 'set compartment "constant"')
        rpSBML.checklibSBML(comp.setSize(size), 'set compartment "size"')
        rpSBML.checklibSBML(comp.setSBOTerm(290), 'set SBO term for the cytoplasm compartment')
        if not meta_id:
            meta_id = self._genMetaID(compId)
        rpSBML.checklibSBML(comp.setMetaId(meta_id), 'set the meta_id for the compartment')
        ############################ MIRIAM ############################
        comp.setAnnotation(libsbml.XMLNode.convertStringToXMLNode(self._defaultMIRIAMAnnot(meta_id)))
        # print(libsbml.XMLNode.convertXMLNodeToString(comp.getAnnotation()))
        self.addUpdateMIRIAM(comp, 'compartment', compXref, meta_id)
        # print(libsbml.XMLNode.convertXMLNodeToString(comp.getAnnotation()))
        # print()


    def createUnitDefinition(self, unit_id, meta_id=None):
        """Create libSBML unit definition

        Function that creates a unit definition (composed of one or more units)

        :param unit_id: Unit id definition
        :param meta_id: Meta id (Default: None)

        :type unit_id: str
        :type meta_id: str

        :rtype: libsbml.UnitDefinition
        :return: Unit definition object created
        """
        unitDef = self.getModel().createUnitDefinition()
        rpSBML.checklibSBML(unitDef, 'creating unit definition')
        rpSBML.checklibSBML(unitDef.setId(unit_id), 'setting id')
        if not meta_id:
            meta_id = self._genMetaID(unit_id)
        rpSBML.checklibSBML(unitDef.setMetaId(meta_id), 'setting meta_id')
        # self.unitDefinitions.append(unit_id)
        return unitDef


    def createUnit(self, unitDef, libsbmlunit, exponent, scale, multiplier):
        """Set or update the parameters of a libSBML unit definition

        :param unitDef: libSBML Unit
        :param libsbmlunit: String unit
        :param exponent: Exponent unit
        :param sale: Scale of the unit
        :param multiplier: Multiplier of the unit

        :type unitDef: libsbml.Unit
        :type libsbmlunit: str
        :type exponent: int
        :type sale: int
        :type multiplier: int

        :rtype: None
        :return: None
        """
        unit = unitDef.createUnit()
        rpSBML.checklibSBML(unit, 'creating unit')
        rpSBML.checklibSBML(unit.setKind(libsbmlunit), 'setting the kind of unit')
        rpSBML.checklibSBML(unit.setExponent(exponent), 'setting the exponenent of the unit')
        rpSBML.checklibSBML(unit.setScale(scale), 'setting the scale of the unit')
        rpSBML.checklibSBML(unit.setMultiplier(multiplier), 'setting the multiplier of the unit')


    def createReturnFluxParameter(self,
            value,
            unit='mmol_per_gDW_per_hr',
            is_constant=True,
            parameter_id=None,
            meta_id=None):
        """Create libSBML flux parameters

        Parameters are used for the bounds for FBA analysis. Unit parameter must be an instance of unitDefinition.
        If the parameter id exists, then the function returns the libsbml.Parameter object

        :param value: Value set for the parameter
        :param unit: The unit id of the parameter (Default: mmol_per_gDW_per_hr)
        :param is_constant: Define if the parameter is constant (Default: True)
        :param parameter_id: Overwrite the default naming convention (Default: None)
        :param meta_id: Meta id (Default: None)

        :type value: float
        :type unit: str
        :type is_constant: bool
        :type parameter_id: str
        :type meta_id: str

        :rtype: libsbml.Parameter
        :return: The newly created libsbml.Parameter
        """
        if parameter_id:
            param_id = parameter_id
        else:
            if value>=0:
                param_id = 'B_'+str(round(abs(value), 4)).replace('.', '_')
            else:
                param_id = 'B__'+str(round(abs(value), 4)).replace('.', '_')
        if param_id in [i.getId() for i in self.getModel().getListOfParameters()]:
            return self.getModel().getParameter(param_id)
        else:
            newParam = self.getModel().createParameter()
            rpSBML.checklibSBML(newParam, 'Creating a new parameter object')
            rpSBML.checklibSBML(newParam.setConstant(is_constant), 'setting as constant')
            rpSBML.checklibSBML(newParam.setId(param_id), 'setting ID')
            rpSBML.checklibSBML(newParam.setValue(value), 'setting value')
            rpSBML.checklibSBML(newParam.setUnits(unit), 'setting units')
            rpSBML.checklibSBML(newParam.setSBOTerm(625), 'setting SBO term')
            if not meta_id:
                meta_id = self._genMetaID(parameter_id)
            rpSBML.checklibSBML(newParam.setMetaId(meta_id), 'setting meta ID')
            # self.parameters.append(parameter_id)
            return newParam


    #TODO as of now not generic, works when creating a new SBML file, but no checks if modifying existing SBML file
    def createReaction(self,
                       reac_id,
                       fluxUpperBound,
                       fluxLowerBound,
                       step,
                       compartment_id,
                       reaction_smiles=None,
                       reacXref={},
                       pathway_id=None,
                       meta_id=None):
        """Create libSBML reaction

        Create a reaction that is added to the self.model in the input compartment id. fluxBounds is a list of libSBML.UnitDefinition, length of exactly 2 with the first position that is the upper bound and the second is the lower bound. reactants_dict and reactants_dict are dictionnaries that hold the following parameters: name, compartment, stoichiometry

        :param name: Name of the reaction
        :param fluxUpperBound: The reaction fbc upper bound
        :param fluxLowerBound: The reaction fbc lower bound
        :param step: The id's of the reactant and products of the reactions. Example: {'left': [], 'right': []}
        :param compartment_id: The id of the compartment to add the reaction
        :param reaction_smiles: The reaction rule to add to the BRSynth annotation of the reaction (Default: None)
        :param reacXref: The dict containing the MIRIAM annotation (Default: {})
        :param pathway_id: The Groups id of the reaction to which the reacion id will be added (Default: None)
        :param meta_id: Meta id (Default: None)

        :type name: str
        :type fluxUpperBound: float
        :type fluxLowerBound: float
        :type step: dict
        :type compartment_id: str
        :type reaction_smiles: str
        :type reacXref: dict
        :type pathway_id: str
        :type meta_id: str

        :rtype: None
        :return: None
        """
        reac = self.getModel().createReaction()
        rpSBML.checklibSBML(reac, 'create reaction')
        ################ FBC ####################
        reac_fbc = reac.getPlugin('fbc')
        rpSBML.checklibSBML(reac_fbc, 'extending reaction for FBC')
        # bounds
        upper_bound = self.createReturnFluxParameter(fluxUpperBound)
        lower_bound = self.createReturnFluxParameter(fluxLowerBound)
        rpSBML.checklibSBML(reac_fbc.setUpperFluxBound(upper_bound.getId()), 'setting '+str(reac_id)+' upper flux bound')
        rpSBML.checklibSBML(reac_fbc.setLowerFluxBound(lower_bound.getId()), 'setting '+str(reac_id)+' lower flux bound')
        #########################################
        # reactions
        rpSBML.checklibSBML(reac.setId(reac_id), 'set reaction id') # same convention as cobrapy
        rpSBML.checklibSBML(reac.setSBOTerm(176), 'setting the system biology ontology (SBO)') # set as process
        # TODO: consider having the two parameters as input to the function
        rpSBML.checklibSBML(reac.setReversible(True), 'set reaction reversibility flag')
        rpSBML.checklibSBML(reac.setFast(False), 'set reaction "fast" attribute')
        if not meta_id:
            meta_id = self._genMetaID(reac_id)
        rpSBML.checklibSBML(reac.setMetaId(meta_id), 'setting species meta_id')
        # TODO: check that the species exist
        # reactants_dict
        for reactant in step['left']:
            spe = reac.createReactant()
            rpSBML.checklibSBML(spe, 'create reactant')
            # use the same writing convention as CobraPy
            rpSBML.checklibSBML(spe.setSpecies(str(reactant)+'__64__'+str(compartment_id)), 'assign reactant species')
            # TODO: check to see the consequences of heterologous parameters not being constant
            rpSBML.checklibSBML(spe.setConstant(True), 'set "constant" on species '+str(reactant))
            rpSBML.checklibSBML(spe.setStoichiometry(float(step['left'][reactant])),
                'set stoichiometry ('+str(float(step['left'][reactant]))+')')
        # TODO: check that the species exist
        # products_dict

        for product in step['right']:
            pro = reac.createProduct()
            rpSBML.checklibSBML(pro, 'create product')
            rpSBML.checklibSBML(pro.setSpecies(str(product)+'__64__'+str(compartment_id)), 'assign product species')
            # TODO: check to see the consequences of heterologous parameters not being constant
            rpSBML.checklibSBML(pro.setConstant(True), 'set "constant" on species '+str(product))
            rpSBML.checklibSBML(pro.setStoichiometry(float(step['right'][product])),
                'set the stoichiometry ('+str(float(step['right'][product]))+')')
        ############################ MIRIAM ############################
        rpSBML.checklibSBML(reac.setAnnotation(self._defaultBothAnnot(meta_id)), 'creating annotation')
        self.addUpdateMIRIAM(reac, 'reaction', reacXref, meta_id)
        ###### BRSYNTH additional information ########
        if reaction_smiles:
            self.updateBRSynth(reac, 'smiles', reaction_smiles, None, True, False, False, meta_id)
        if step['rule_id']:
            self.updateBRSynth(reac, 'rule_id', step['rule_id'], None, True, False, False, meta_id)
        # TODO: need to change the name and content (to dict) upstream
        if step['rule_ori_reac']:
            self.updateBRSynth(reac, 'rule_ori_reac', step['rule_ori_reac'], None, True, False, False, meta_id)
            # self.updateBRSynthList(reac, 'rule_ori_reac', step['rule_ori_reac'], True, False, meta_id)
            # sbase_obj, annot_header, value, units=None, isAlone=False, isList=False, isSort=True, meta_id=None)
        if step['rule_score']:
            self.add_rule_score(step['rule_score'])
            self.updateBRSynth(reac, 'rule_score', step['rule_score'], None, False, False, False, meta_id)
        # if step['path_id']:
        #     self.updateBRSynth(reac, 'path_id', step['path_id'], None, False, False, False, meta_id)
        if step['rxn_idx']:
            self.updateBRSynth(reac, 'rxn_idx', step['rxn_idx'], None, False, False, False, meta_id)
        # if step['sub_step']:
        #     self.updateBRSynth(reac, 'sub_step', step['sub_step'], None, False, False, False, meta_id)
        #### GROUPS #####
        if pathway_id:
            groups_plugin = self.getModel().getPlugin('groups')
            hetero_group = groups_plugin.getGroup(pathway_id)
            if not hetero_group:
                self.logger.warning('The pathway_id '+str(pathway_id)+' does not exist in the model')
            else:
                newM = hetero_group.createMember()
                rpSBML.checklibSBML(newM, 'Creating a new groups member')
                rpSBML.checklibSBML(newM.setIdRef(reac_id), 'Setting name to the groups member')


    def createSpecies(self,
                      species_id,
                      compartment_id,
                      species_name=None,
                      chemXref={},
                      inchi=None,
                      inchikey=None,
                      smiles=None,
                      species_group_id=None,
                      in_sink_group_id=None,
                      meta_id=None):
                      #TODO: add these at some point -- not very important
                      #charge=0,
                      #chemForm=''):
        """Create libSBML species

        Create a species that is added to self.model

        :param species_id: The id of the created species
        :param compartment_id: The id of the compartment to add the reaction
        :param species_name: Overwrite the default name of the created species (Default: None)
        :param chemXref: The dict containing the MIRIAM annotation (Default: {})
        :param inchi: The InChI string to be added to BRSynth annotation (Default: None)
        :param inchikey: The InChIkey string to be added to BRSynth annotation (Default: None)
        :param smiles: The SMLIES string to be added to BRSynth annotation (Default: None)
        :param species_group_id: The Groups id to add the species (Default: None)
        :param in_sink_group_id: The Groups id sink species to add the species (Default: None)
        :param meta_id: Meta id (Default: None)

        :type species_id: str
        :type compartment_id: str
        :type species_name: str
        :type chemXref: dict
        :type inchi: str
        :type inchikey: str
        :type smiles: str
        :type species_group_id: str
        :type in_sink_group_id: str
        :type meta_id: str

        :rtype: None
        :return: None
        """
        spe = self.getModel().createSpecies()
        rpSBML.checklibSBML(spe, 'create species')
        ##### FBC #####
        spe_fbc = spe.getPlugin('fbc')
        rpSBML.checklibSBML(spe_fbc, 'creating this species as an instance of FBC')
        # spe_fbc.setCharge(charge) #### These are not required for FBA
        # spe_fbc.setChemicalFormula(chemForm) #### These are not required for FBA
        # if compartment_id:
        rpSBML.checklibSBML(spe.setCompartment(compartment_id), 'set species spe compartment')
        # else:
        #    # removing this could lead to errors with xref
        #    rpSBML.checklibSBML(spe.setCompartment(self.compartment_id), 'set species spe compartment')
        # ID same structure as cobrapy
        # TODO: determine if this is always the case or it will change
        rpSBML.checklibSBML(spe.setHasOnlySubstanceUnits(False), 'set substance units')
        rpSBML.checklibSBML(spe.setBoundaryCondition(False), 'set boundary conditions')
        rpSBML.checklibSBML(spe.setConstant(False), 'set constant')
        # useless for FBA (usefull for ODE) but makes Copasi stop complaining
        rpSBML.checklibSBML(spe.setInitialConcentration(1.0), 'set an initial concentration')
        # same writting convention as COBRApy
        rpSBML.checklibSBML(spe.setId(str(species_id)+'__64__'+str(compartment_id)), 'set species id')
        if not meta_id:
            meta_id = self._genMetaID(species_id)
        rpSBML.checklibSBML(spe.setMetaId(meta_id), 'setting reaction meta_id')
        if not species_name:
            rpSBML.checklibSBML(spe.setName(species_id), 'setting name for the metabolite '+str(species_id))
        else:
            rpSBML.checklibSBML(spe.setName(species_name), 'setting name for the metabolite '+str(species_name))
        # this is setting MNX id as the name
        # this is setting the name as the input name
        # rpSBML.checklibSBML(spe.setAnnotation(self._defaultBRSynthAnnot(meta_id)), 'creating annotation')
        rpSBML.checklibSBML(spe.setAnnotation(self._defaultBothAnnot(meta_id)), 'creating annotation')
        ###### annotation ###
        self.addUpdateMIRIAM(spe, 'species', chemXref, meta_id)
        ###### BRSYNTH additional information ########
        if smiles:
            self.updateBRSynth(spe, 'smiles', smiles, None, True, False, False, meta_id)
            #                   sbase_obj, annot_header, value, units=None, isAlone=False, isList=False, isSort=True, meta_id=None)
        if inchi:
            self.updateBRSynth(spe, 'inchi', inchi, None, True, False, False, meta_id)
        if inchikey:
            self.updateBRSynth(spe, 'inchikey', inchikey, None, True, False, False, meta_id)
        #### GROUPS #####
        # TODO: check that it actually exists
        if species_group_id:
            groups_plugin = self.getModel().getPlugin('groups')
            hetero_group = groups_plugin.getGroup(species_group_id)
            if not hetero_group:
                self.logger.warning('The species_group_id '+str(species_group_id)+' does not exist in the model')
                # TODO: consider creating it if
            else:
                newM = hetero_group.createMember()
                rpSBML.checklibSBML(newM, 'Creating a new groups member')
                rpSBML.checklibSBML(newM.setIdRef(str(species_id)+'__64__'+str(compartment_id)), 'Setting name to the groups member')
        # TODO: check that it actually exists
        # add the species to the sink species
        # self.logger.debug('in_sink_group_id: '+str(in_sink_group_id))
        if in_sink_group_id:
            groups_plugin = self.getModel().getPlugin('groups')
            sink_group = groups_plugin.getGroup(in_sink_group_id)
            if not sink_group:
                self.logger.warning('The species_group_id '+str(in_sink_group_id)+' does not exist in the model')
                # TODO: consider creating it if
            else:
                newM = sink_group.createMember()
                rpSBML.checklibSBML(newM, 'Creating a new groups member')
                rpSBML.checklibSBML(newM.setIdRef(str(species_id)+'__64__'+str(compartment_id)), 'Setting name to the groups member')


    def createGroup(self, id, meta_id=None):
        """Create libSBML pathway

        Create a group that is added to self.model

        :param id: The Groups id of the pathway id
        :param meta_id: Meta id (Default: None)

        :type id: str
        :type meta_id: str

        :rtype: None
        :return: None
        """
        groups_plugin = self.getModel().getPlugin('groups')
        new_group = groups_plugin.createGroup()
        new_group.setId(id)
        if not meta_id:
            meta_id = self._genMetaID(id)
        new_group.setMetaId(meta_id)
        new_group.setKind(libsbml.GROUP_KIND_COLLECTION)
        new_group.setAnnotation(self._defaultBRSynthAnnot(meta_id))


    # def createGene(self, reac, step, meta_id=None):
    #     """Create libSBML gene

    #     Create a gene that is associated with a reaction

    #     :param reac: The id of the reaction that is associated with the gene
    #     :param step: The id of the reaction to name the gene
    #     :param meta_id: Meta id (Default: None)

    #     :type reac: str
    #     :type step: str
    #     :type meta_id: str

    #     :rtype: None
    #     :return: None
    #     """
    #     # TODO: pass this function to Pablo for him to fill with parameters that are appropriate for his needs
    #     geneName = 'RP'+str(step)+'_gene'
    #     fbc_plugin = self.getModel().getPlugin('fbc')
    #     # fbc_plugin = reac.getPlugin("fbc")
    #     gp = fbc_plugin.createGeneProduct()
    #     gp.setId(geneName)
    #     if not meta_id:
    #         meta_id = self._genMetaID(str(geneName))
    #     gp.setMetaId(meta_id)
    #     gp.setLabel('gene_'+str(step))
    #     gp.setAssociatedSpecies('RP'+str(step))
    #     ##### NOTE: The parameters here require the input from Pablo to determine what he needs
    #     # gp.setAnnotation(self._defaultBothAnnot(meta_id))


    def createFluxObj(self, fluxobj_id, reactionName, coefficient, isMax=True, meta_id=None):
        """Create libSBML flux objective

        WARNING DEPRECATED -- use the createMultiFluxObj() with lists of size one to define an objective function
        with a single reaction
        Using the FBC package one can add the FBA flux objective directly to the model. This function sets a particular reaction as objective with maximization or minimization objectives

        :param fluxobj_id: The id of the flux objective
        :param reactionName: The id of the reaction that is associated with the reaction
        :param coefficient: The coefficient of the flux objective
        :param isMax: Define if the objective is coefficient (Default: True)
        :param meta_id: Meta id (Default: None)

        :type fluxobj_id: str
        :type reactionName: str
        :type coefficient: int
        :type isMax: bool
        :type meta_id: str

        :rtype: None
        :return: None
        """
        fbc_plugin = self.getModel().getPlugin('fbc')
        target_obj = fbc_plugin.createObjective()
        # TODO: need to define inpiut metaID
        target_obj.setAnnotation(self._defaultBRSynthAnnot(meta_id))
        target_obj.setId(fluxobj_id)
        if isMax:
            target_obj.setType('maximize')
        else:
            target_obj.setType('minimize')
        fbc_plugin.setActiveObjectiveId(fluxobj_id) # this ensures that we are using this objective when multiple
        target_flux_obj = target_obj.createFluxObjective()
        target_flux_obj.setReaction(reactionName)
        target_flux_obj.setCoefficient(coefficient)
        if not meta_id:
            meta_id = self._genMetaID(str(fluxobj_id))
        target_flux_obj.setMetaId(meta_id)
        target_flux_obj.setAnnotation(self._defaultBRSynthAnnot(meta_id))


    def activateObjective(
        self,
        objective_id: str,
        plugin: str = 'fbc'
    ) -> None:

        self.logger.debug('Activate objective ' + objective_id)

        plugin = self.getPlugin(plugin)
        self.checklibSBML(
            plugin.setActiveObjectiveId(objective_id),
            'Setting active objective '+str(objective_id)
        )


    ##############################################################################################
    ############################### Generic Model ################################################
    ##############################################################################################


    def genericModel(self,
                     modelName,
                     model_id,
                     compXref,
                     compartment_id,
                     upper_flux_bound=999999,
                     lower_flux_bound=0):
        """Generate a generic model

        Since we will be using the same type of parameters for the RetroPath model, this function
        generates a libSBML model with parameters that will be mostly used

        :param modelName: The given name of the model
        :param model_id: The id of the model
        :param compXref: The model MIRIAM annotation
        :param compartment_id: The id of the model compartment
        :param upper_flux_bound: The upper flux bounds unit definitions default when adding new reaction (Default: 999999.0)
        :param lower_flux_bound: The lower flux bounds unit definitions default when adding new reaction (Defaul: 0.0)

        :type modelName: str
        :type model_id: str
        :type compXref: dict
        :type compartment_id: str
        :type upper_flux_bound: float
        :type lower_flux_bound: float

        :rtype: None
        :return: None
        """
        self.createModel(modelName, model_id)
        # mmol_per_gDW_per_hr -- flux
        unitDef = self.createUnitDefinition('mmol_per_gDW_per_hr')
        self.createUnit(unitDef, libsbml.UNIT_KIND_MOLE, 1, -3, 1)
        self.createUnit(unitDef, libsbml.UNIT_KIND_GRAM, 1, 0, 1)
        self.createUnit(unitDef, libsbml.UNIT_KIND_SECOND, 1, 0, 3600)
        # kj_per_mol -- thermodynamics
        gibbsDef = self.createUnitDefinition('kj_per_mol')
        self.createUnit(gibbsDef, libsbml.UNIT_KIND_JOULE, 1, 3, 1)
        self.createUnit(gibbsDef, libsbml.UNIT_KIND_MOLE, -1, 1, 1)
        ### set the bounds
        #@Joan: Do you know why this is commented out?
        # upBound = self.createReturnFluxParameter(upper_flux_bound)
        # lowBound = self.createReturnFluxParameter(lower_flux_bound)
        # compartment
        #TODO: create a new compartment
        # self.createCompartment(1, 'MNXC3', 'cytoplasm', compXref)
        # try to recover the name from the Xref
        try:
            name = compXref['name'][0]
        except KeyError:
            name = compartment_id+'_name'
        self.createCompartment(1, compartment_id, name, compXref)<|MERGE_RESOLUTION|>--- conflicted
+++ resolved
@@ -256,10 +256,6 @@
         self.score['nb_rules'] += 1
 
 
-<<<<<<< HEAD
-    def getGlobalScore(self) -> float:
-        return self.global_score
-=======
     ## Extract the reaction SMILES from an SBML, query rule_score and write the results back to the SBML
     #
     # Higher is better
@@ -281,7 +277,7 @@
         pathway_id: str = 'rp_pathway',
         objective_id: str = 'obj_fraction',
         thermo_id: str = 'dfG_prime_m'
-    ):
+    ) -> float:
         """From a rpsbml object, retreive the different characteristics of a pathway and combine them to calculate a global score.
 
         Note that the results are written to the rpsbml directly
@@ -490,7 +486,6 @@
         # rpsbml_dict['reactions'][reac_id]['brsynth'][bd_id]['value'] = norm
 
         return norm
->>>>>>> 07ecdb98
 
 
     def setGlobalScore(self, score: float) -> None:
