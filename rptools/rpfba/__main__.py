from rptools.rpfba import (
    runFBA,
    build_args_parser
)
from brs_utils import create_logger
from rptools._version import __version__

def entry_point():
    parser = build_args_parser()
    args   = parser.parse_args()

    # Create logger
    logger = create_logger(parser.prog, args.log)

    logger.info(
        '{prog} {version}\n'.format(
            prog = logger.name,
            version = __version__
        )
    )
    logger.debug(args)

    rpsbml = runFBA(
                  rpsbml_path = args.pathway,
                gem_sbml_path = args.model,
                     sim_type = args.sim,
                   src_rxn_id = args.source_reaction,
                   tgt_rxn_id = args.target_reaction,
                    src_coeff = args.source_coefficient,
                    tgt_coeff = args.target_coefficient,
                       is_max = args.is_max,
                  frac_of_src = args.fraction_of,
                   dont_merge = args.dont_merge,
                   pathway_id = args.pathway_id,
                 objective_id = args.objective_id,
               compartment_id = args.compartment_id,
             species_group_id = args.species_group_id,
        sink_species_group_id = args.sink_species_group_id,
                       logger = logger
    )

    if not rpsbml is None:
<<<<<<< HEAD
      rpsbml.writeSBML(args.outfile)
      logger.info('  |--> written in ' + args.outfile)

=======
      logger.info('Writing into file...')
      rpsbml.writeToFile(args.outfile)
      logger.info('  |--> written in ' + args.outfile)
>>>>>>> 07ecdb98


if __name__ == '__main__':
    entry_point()<|MERGE_RESOLUTION|>--- conflicted
+++ resolved
@@ -40,15 +40,9 @@
     )
 
     if not rpsbml is None:
-<<<<<<< HEAD
-      rpsbml.writeSBML(args.outfile)
-      logger.info('  |--> written in ' + args.outfile)
-
-=======
       logger.info('Writing into file...')
       rpsbml.writeToFile(args.outfile)
       logger.info('  |--> written in ' + args.outfile)
->>>>>>> 07ecdb98
 
 
 if __name__ == '__main__':
