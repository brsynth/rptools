--- conflicted
+++ resolved
@@ -43,277 +43,6 @@
                    logger: Logger = getLogger(__name__)
 ) -> rpSBML:
     """Single rpSBML simulation
-<<<<<<< HEAD
-
-    :param file_name: The name of the model
-    :param rpsbml_path: Path to the rpSBML file
-    :param gem_sbml: Path to the GEM file
-    :param sim_type: The type of simulation to use. Available simulation types include: fraction, fba, rpfba
-    :param src_rxn_id: The reaction id of the source reaction.
-    :param target_reaction: The reaction id of the target reaction. Note that if fba or rpfba options are used, then these are ignored
-    :param source_coefficient: The source coefficient
-    :param target_coefficient: The target coefficient
-    :param is_max: Maximise or minimise the objective
-    :param fraction_of: The fraction of the optimum. Note that this value is ignored is fba is used
-    :param tmpOutputFolder: The path to the output document
-    :param dont_merge: Output the merged model (Default: True)
-    :param pathway_id: The id of the heterologous pathway (Default: rp_pathway)
-    :param objective_id: Overwrite the auto-generated id of the results (Default: None)
-    :param compartment_id: The SBML compartment id (Default: MNXC3)
-    :param fill_orphan_species: Add pseudo reactions that consume/produce single parent species. Note in development
-    :param species_group_id: The id of the central species (Default: central_species)
-    :param sink_species_group_id: The id of the sink species (Default: rp_sink_species)
-
-    :type inputTar: str
-    :type gem_sbml_path: str
-    :type sim_type: str
-    :type src_rxn_id: str
-    :type target_reaction: str
-    :type source_coefficient: float
-    :type target_coefficient: float
-    :type is_max: bool
-    :type fraction_of: float
-    :type tmpOutputFolder: str
-    :type dont_merge: bool
-    :type num_workers: int
-    :type pathway_id: str
-    :type objective_id: str
-    :type compartment_id: str
-    :type fill_orphan_species: bool
-    :type species_group_id: str
-    :type sink_species_group_id: str
-
-    :return: Succcess or failure of the function
-    :rtype: bool
-    """
-
-    logger.debug('          rpsbml_path: ' + str(rpsbml_path))
-    logger.debug('        gem_sbml_path: ' + str(gem_sbml_path))
-    logger.debug('             sim_type: ' + str(sim_type))
-    logger.debug('           src_rxn_id: ' + src_rxn_id)
-    logger.debug('            src_coeff: ' + str(src_coeff))
-    logger.debug('           tgt_rxn_id: ' + tgt_rxn_id)
-    logger.debug('            tgt_coeff: ' + str(tgt_coeff))
-    logger.debug('          frac_of_src: ' + str(frac_of_src))
-    logger.debug('               is_max: ' + str(is_max))
-    logger.debug('           dont_merge: ' + str(dont_merge))
-    logger.debug('           pathway_id: ' + pathway_id)
-    logger.debug('         objective_id: ' + str(objective_id))
-    logger.debug('       compartment_id: ' + str(compartment_id))
-    logger.debug('     species_group_id: ' + str(species_group_id))
-    logger.debug('sink_species_group_id: ' + str(sink_species_group_id))
-
-    rpsbml = rpSBML(rpsbml_path, logger=logger)
-    logger.debug('input_sbml: ' + str(rpsbml))
-
-    rpsbml_gem = rpSBML(gem_sbml_path, logger=logger)
-    logger.debug('rpsbml_gem: ' + str(rpsbml_gem))
-
-    logger.info('Merging rpSBML models: ' + rpsbml.getName() + ' and ' + rpsbml_gem.getName() + '...')
-    species, reactions = rpSBML.mergeModels(
-        source_rpsbml = rpsbml,
-        target_rpsbml = rpsbml_gem,
-        logger = logger
-    )
-    logger.debug('input_sbml: ' + str(rpsbml))
-    logger.debug('rpsbml_gem: ' + str(rpsbml_gem))
-
-    # NOTE: reactions is organised with key being the rpsbml reaction and value being the rpsbml_gem value`
-    # BUG: when merging the rxn_sink (very rare cases) can be recognised if another reaction contains the same species as a reactant
-    ## under such as scenario the algorithm will consider that they are the same -- TODO: overwrite it
-    if tgt_rxn_id in reactions:
-        logger.warning(
-            'The target_reaction ('+str(tgt_rxn_id)+')' \
-          + ' has been detected in model ' + str(gem_sbml_path) \
-          + ', ignoring this model...'
-        )
-        return None
-
-    ######## Fraction of reaction ########
-    if sim_type == 'fraction':
-        cobra_results = rp_fraction(
-                  rpsbml = rpsbml_gem,
-              src_rxn_id = src_rxn_id,
-               src_coeff = src_coeff,
-              tgt_rxn_id = tgt_rxn_id,
-               tgt_coeff = tgt_coeff,
-             frac_of_src = frac_of_src,
-                  is_max = is_max,
-              pathway_id = pathway_id,
-            objective_id = objective_id,
-                  logger = logger
-        )
-    else:
-        objective_id = FindOrCreateObjective(
-            rpsbml_gem,
-            [tgt_rxn_id],
-            [tgt_coeff],
-            is_max,
-            objective_id
-        )
-
-        ####### FBA #######
-        if sim_type == 'fba':
-            cobra_results = rp_fba(
-                      rpsbml = rpsbml_gem,
-                 reaction_id = tgt_rxn_id,
-                 coefficient = tgt_coeff,
-                      is_max = is_max,
-                  pathway_id = pathway_id,
-                objective_id = objective_id,
-                      logger = logger
-            )
-
-        ####### pFBA #######
-        elif sim_type == 'pfba':
-            cobra_results = rp_pfba(
-                     rpsbml = rpsbml_gem,
-                 reaction_id = tgt_rxn_id,
-                 coefficient = tgt_coeff,
-                 frac_of_opt = frac_of_src,
-                      is_max = is_max,
-                  pathway_id = pathway_id,
-                objective_id = objective_id,
-                      logger = logger
-            )
-        else:
-            logger.error('Cannot recognise sim_type: ' + str(sim_type))
-            return None
-
-        writeFBAResults(
-            rpsbml_gem,
-            objective_id,
-            cobra_results,
-            pathway_id
-        )
-
-    if cobra_results is None:
-        logger.error('The Cobra model computed is None')
-        logger.error('Exiting program')
-        return None
-
-    '''
-    ###### multi objective #####
-    elif sim_type=='multi_fba':
-        rpfba.runMultiObjective(reactions, coefficients, is_max, pathway_id)
-    '''
-    if dont_merge:
-        # Save the central species
-        groups = rpsbml.getPlugin('groups')
-        central = groups.getGroup(species_group_id)
-        sink_group = groups.getGroup(sink_species_group_id)
-        rp_group = groups.getGroup(pathway_id)
-        cent_spe = [str(i.getIdRef()) for i in central.getListOfMembers()]
-        sink_spe = [str(i.getIdRef()) for i in sink_group.getListOfMembers()]
-        rp_reac  = [str(i.getIdRef()) for i in rp_group.getListOfMembers()]
-        logger.debug('old central species: '+str(cent_spe))
-        logger.debug('old sink species: '+str(sink_spe))
-        logger.debug('old rp reactions: '+str(rp_reac))
-
-        rev_reactions = {v: k for k, v in reactions.items()}
-        logger.debug('species:       ' + str(species))
-        logger.debug('reactions:     ' + str(reactions))
-        logger.debug('rev_reactions: ' + str(rev_reactions))
-        logger.info('Building model with heterologous pathway only')
-        groups = rpsbml_gem.getPlugin('groups')
-        rp_pathway = groups.getGroup(pathway_id)
-        logger.debug('---- Reactions ----')
-        for member in rp_pathway.getListOfMembers():
-            #### reaction annotation
-            logger.debug(member.getIdRef())
-            reacFBA = rpsbml_gem.getModel().getReaction(member.getIdRef())
-            logger.debug(reacFBA)
-            try:
-                #reacIN = rpsbml.model.getReaction(reactions_convert[member.getIdRef()])
-                reacIN = rpsbml.getModel().getReaction(rev_reactions[member.getIdRef()])
-            except KeyError:
-                reacIN = rpsbml.getModel().getReaction(member.getIdRef())
-            logger.debug(reacIN)
-            logger.debug(reacFBA.getAnnotation())
-            reacIN.setAnnotation(reacFBA.getAnnotation())
-            #### species TODO: only for shadow price
-        #### add groups ####
-        source_groups = rpsbml_gem.getPlugin('groups')
-        target_groups = rpsbml.getPlugin('groups')
-        target_groupsID = [i.getId() for i in target_groups.getListOfGroups()]
-        for source_group in source_groups.getListOfGroups():
-            logger.info('Replacing group id: '+str(source_group.getId()))
-            if source_group.getId()==species_group_id:
-                target_group = target_groups.getGroup(source_group.getId())
-                # TODO: #### replace the new potentially incorect central species with the normal ones #####
-                # delete all the previous members
-                logger.info('Removing central_species')
-                for i in range(target_group.getNumMembers()):
-                    logger.debug('Deleting group member: '+str(target_group.getMember(0).getIdRef()))
-                    target_group.removeMember(0)
-                # add the new ones
-                for cs in cent_spe:
-                    logger.info('Creating new member: '+str(cs))
-                    newM = target_group.createMember()
-                    newM.setIdRef(cs)
-            elif source_group.getId()==sink_species_group_id:
-                target_group = target_groups.getGroup(source_group.getId())
-                logger.info('Removing sink species')
-                for i in range(target_group.getNumMembers()):
-                    logger.info('Deleting group member: '+str(target_group.getMember(0).getIdRef()))
-                    target_group.removeMember(0)
-                #add the new ones
-                for cs in sink_spe:
-                    logger.info('Creating new member: '+str(cs))
-                    newM = target_group.createMember()
-                    newM.setIdRef(cs)
-            elif source_group.getId() in target_groupsID:
-                target_group = target_groups.getGroup(source_group.getId())
-                target_group.setAnnotation(source_group.getAnnotation())
-            '''
-            elif source_group.getId()==pathway_id:
-                target_group = target_groups.getGroup(source_group.getId())
-                logger.debug('Removing rp ractions')
-                for i in range(target_group.getNumMembers()):
-                    logger.debug('Deleting group member: '+str(target_group.getMember(0).getIdRef()))
-                    target_group.removeMember(0)
-                #add the new ones
-                for cs in rp_reac:
-                    logger.debug('Creating new member: '+str(cs))
-                    newM = target_group.createMember()
-                    newM.setIdRef(cs)
-            '''
-        #### add objectives ####
-        source_fbc = rpsbml_gem.getPlugin('fbc')
-        target_fbc = rpsbml.getPlugin('fbc')
-        target_objID = [i.getId() for i in target_fbc.getListOfObjectives()]
-        for source_obj in source_fbc.getListOfObjectives():
-            source_obj_id = source_obj.getId()
-            if source_obj.getId() in target_objID:
-                target_obj = target_fbc.getObjective(source_obj.getId())
-                target_obj.setAnnotation(source_obj.getAnnotation())
-                for target_fluxObj in target_obj.getListOfFluxObjectives():
-                    for source_fluxObj in source_obj.getListOfFluxObjectives():
-                        if target_fluxObj.getReaction()==source_fluxObj.getReaction():
-                            target_fluxObj.setAnnotation(source_fluxObj.getAnnotation())
-            else:
-                target_fbc.addObjective(source_obj)
-        # rpsbml.createMultiFluxObj('obj_RP1_sink', ['RP1_sink'], [1])
-        target_fbc.setActiveObjectiveId(source_obj_id) # tmp random assigenement of objective
-        logger.info('Writing model with heterologous pathway only into file..')
-        return rpsbml
-    else:
-        logger.info('Writing the full model into file..')
-        return rpsbml_gem
-
-
-def rp_fba(
-          rpsbml: rpSBML,
-     reaction_id:    str,
-     coefficient:  float = 1.0,
-          is_max:   bool = True,
-      pathway_id:    str = 'rp_pathway',
-    objective_id:    str = None,
-          logger: Logger = getLogger(__name__)
-) -> cobra_solution:
-    """Run FBA using a single objective
-=======
->>>>>>> 07ecdb98
 
     :param file_name: The name of the model
     :param rpsbml_path: Path to the rpSBML file
@@ -587,11 +316,7 @@
           rpsbml: rpSBML,
           logger: Logger = getLogger(__name__)
 ) -> cobra_solution:
-<<<<<<< HEAD
-    """Run parsimonious FBA using a single objective
-=======
     """Run FBA using a single objective
->>>>>>> 07ecdb98
 
     :param reaction_id: The id of the reactions involved in the objective
     :param coefficient: The coefficient associated with the reactions id (Default: 1.0)
@@ -643,30 +368,6 @@
     :return: Tuple with the results of the FBA and boolean indicating the success or failure of the function
     :rtype: tuple
     """
-<<<<<<< HEAD
-    
-    # fbc_plugin = rpsbml.getPlugin('fbc')
-
-    # rpsbml.checklibSBML(
-    #     fbc_plugin.setActiveObjectiveId(objective_id),
-    #     'Setting active objective '+str(objective_id)
-    # )
-
-    cobraModel = cobra(rpsbml)
-    if not cobraModel:
-        return None
-        # logger.error('cobraModel is None')
-        # return 0.0, rpsbml
-
-    # run the FBA
-    if sim_type == 'fba':
-        cobra_results = cobraModel.optimize()
-    elif sim_type == 'pfba':
-        cobra_results = pfba(cobraModel, frac_of_opt)
-    else:
-        logger.error('Cannot recognise sim_type: ' + str(sim_type))
-        return None
-=======
     logger.info('Running FBA (parsimonious)...')
     logger.debug('rpsbml:       ' + str(rpsbml))
     logger.debug('frac_of_opt:  ' + str(frac_of_opt))
@@ -677,7 +378,6 @@
         return None
 
     cobra_results = pfba(cobraModel, frac_of_opt)
->>>>>>> 07ecdb98
 
     return cobra_results
 
@@ -747,18 +447,10 @@
         return fbc_obj_annot
 
     # retreive the biomass objective and flux results and set as maxima
-<<<<<<< HEAD
-    source_obj_id = FindOrCreateObjective(
-        rpsbml,
-        [src_rxn_id],
-        [src_coeff],
-        is_max
-=======
     src_obj_id = rpsbml.find_or_create_objective(
         reactions = [src_rxn_id],
         coefficients = [src_coeff],
         is_max = is_max
->>>>>>> 07ecdb98
     )
 
     # objective = rpsbml.getPlugin(
@@ -774,36 +466,6 @@
 
     # fbc_plugin = rpsbml.getPlugin('fbc')
     # TODO: use the rpSBML BRSynth annotation parser
-<<<<<<< HEAD
-    try:
-        fbc_obj = getObjective(
-            rpsbml,
-            source_obj_id
-        )
-        # fbc_obj = fbc_plugin.getObjective(source_obj_id)
-        # TODO: if this is None need to set it up
-        fbc_obj_annot = fbc_obj.getAnnotation()
-        if fbc_obj_annot is None:
-            raise ValueError
-            logger.debug('Already calculated flux for '+str(source_obj_id))
-
-    except (
-        AttributeError,
-        ValueError
-    ) as e:
-        logger.debug(e)
-        logger.debug('Performing FBA to calculate the source reaction')
-
-        # ### FBA ###
-        # # logger.info('Running the FBA (fraction of reaction)...')
-        # # rpsbml.runFBA(source_reaction, source_coefficient, is_max, pathway_id)
-        # rpsbml.checklibSBML(
-        #     fbc_plugin.setActiveObjectiveId(
-        #         source_obj_id
-        #     ),
-        #     'Setting active objective '+str(source_obj_id)
-        # )
-=======
     # try:
     fbc_obj_annot = get_annot_objective(rpsbml, src_obj_id)
 
@@ -819,7 +481,6 @@
             objective_id = src_obj_id,
             plugin = 'fbc'
         )
->>>>>>> 07ecdb98
 
         cobra_results = runCobra(
             rpsbml = rpsbml,
@@ -835,16 +496,7 @@
         )
 
         # cobra_results.objective_value
-<<<<<<< HEAD
-        fbc_obj = getObjective(
-            rpsbml,
-            source_obj_id
-        )
-        # fbc_obj = fbc_plugin.getObjective(source_obj_id)
-        fbc_obj_annot = fbc_obj.getAnnotation()
-=======
         fbc_obj_annot = get_annot_objective(rpsbml, src_obj_id)
->>>>>>> 07ecdb98
         if fbc_obj_annot is None:
             logger.error('No annotation available for: '+str(src_obj_id))
 
@@ -882,13 +534,10 @@
         source_flux*frac_of_src,
         source_flux*frac_of_src
     )
-<<<<<<< HEAD
-=======
     rpsbml.activateObjective(
         objective_id = objective_id,
         plugin = 'fbc'
     )
->>>>>>> 07ecdb98
 
     cobra_results = runCobra(
         rpsbml = rpsbml,
@@ -921,69 +570,6 @@
 
 def runCobra(
     rpsbml: rpSBML,
-<<<<<<< HEAD
-    reactions: List[str],
-    coefficients: List[float],
-    isMax: bool = True,
-    objective_id: str = None
-) -> str:
-    """Find the objective (with only one reaction associated) based on the reaction ID and if not found create it
-
-    :param reactions: List of the reactions id's to set as objectives
-    :param coefficients: List of the coefficients about the objectives
-    :param isMax: Maximise or minimise the objective
-    :param objective_id: overwite the default id if created (from obj_[reactions])
-
-    :type reactions: list
-    :type coefficients: list
-    :type isMax: bool
-    :type objective_id: str
-
-    :raises FileNotFoundError: If the file cannot be found
-    :raises AttributeError: If the libSBML command encounters an error or the input value is None
-
-    :rtype: str
-    :return: Objective ID
-    """
-    fbc_plugin = rpsbml.getPlugin('fbc')
-
-    if objective_id is None:
-        objective_id = 'obj_'+'_'.join(reactions)
-        rpsbml.logger.debug('Set objective as \''+str(objective_id)+'\'')
-
-    for objective in fbc_plugin.getListOfObjectives():
-
-        rpsbml.checklibSBML(
-            fbc_plugin.setActiveObjectiveId(objective.getId()),
-            'Setting active objective '+str(objective.getId())
-        )
-
-        if objective.getId() == objective_id:
-            rpsbml.logger.warning('The specified objective id ('+str(objective_id)+') already exists')
-            return objective_id
-
-        if not set([i.getReaction() for i in objective.getListOfFluxObjectives()])-set(reactions):
-            # TODO: consider setting changing the name of the objective
-            rpsbml.logger.warning('The specified objective id ('+str(objective_id)+') has another objective with the same reactions: '+str(objective.getId()))
-            return objective.getId()
-
-    # If cannot find a valid objective create it
-    rpsbml.createMultiFluxObj(
-        objective_id,
-        reactions,
-        coefficients,
-        isMax
-    )
-
-    return objective_id
-
-
-def RunCobraAndWriteResults(
-    rpsbml: rpSBML,
-    objective_id: str,
-    pathway_id: str,
-=======
->>>>>>> 07ecdb98
     logger: Logger = getLogger(__name__)
 ) -> cobra_solution:
     """
@@ -999,42 +585,16 @@
         The id of the pathway within reactions will be updated
     logger
         Logger object
-<<<<<<< HEAD
-    Returns
-    -------
-    solution: cobra_solution
-=======
->>>>>>> 07ecdb98
     """
 
     cobraModel = cobra(rpsbml)
 
     if not cobraModel:
         logger.error('Converting libSBML to CobraPy returned False')
-<<<<<<< HEAD
-        # writeFBAResults(
-        #     rpsbml,
-        #     source_obj_id,
-        #     0.0,
-        #     pathway_id
-        # )
-        return -1, None
+        return None
 
     cobra_results = cobraModel.optimize()
     
-    writeFBAResults(
-        rpsbml,
-        objective_id,
-        cobra_results,
-        pathway_id
-    )
-
-=======
-        return None
-
-    cobra_results = cobraModel.optimize()
-    
->>>>>>> 07ecdb98
     return cobra_results
 
 
@@ -1147,23 +707,9 @@
     )
 
     # get the objective
-<<<<<<< HEAD
-    obj = getObjective(
-        rpsbml,
-        objective_id
-    )
-
-    rpsbml.updateBRSynth(
-        obj,
-        'flux_value',
-        str(objective_value),
-        'mmol_per_gDW_per_hr',
-        False
-=======
     obj = rpsbml.getObjective(
         objective_id,
         objective_value
->>>>>>> 07ecdb98
     )
 
     rpsbml.updateBRSynth(
@@ -1300,25 +846,6 @@
     )
 
 
-<<<<<<< HEAD
-def getObjective(
-    rpsbml: rpSBML,
-    objective_id: str
-) -> sbml_objective:
-
-    objective = rpsbml.getPlugin(
-        'fbc'
-    ).getObjective(objective_id)
-
-    rpsbml.checklibSBML(
-        objective,
-        'Getting objective '+str(objective_id)
-    )
-
-    return objective
-
-=======
->>>>>>> 07ecdb98
 
 
 
