--- conflicted
+++ resolved
@@ -30,12 +30,6 @@
         data_path,
         'merged.xml.gz'
     )
-<<<<<<< HEAD
-    model_path_gz = os_path.join(
-        data_path,
-        'e_coli_model.sbml.gz'
-    )
-=======
     rpsbml_path = os_path.join(
         data_path,
         'rp_1_1_sbml.xml'
@@ -48,7 +42,6 @@
     rxn_tgt = 'rxn_target'
     pathway_id = 'rp_pathway'
 
->>>>>>> 07ecdb98
 
     def setUp(self):
         self.logger = create_logger(__name__, 'DEBUG')
@@ -57,21 +50,6 @@
             inFile = self.rpsbml_path,
             logger = self.logger
         )
-<<<<<<< HEAD
-        self.model_path = extract_gz(
-            self.model_path_gz,
-            self.temp_d
-        )
-        # objects below have to be created for each test instance
-        # since some tests can modified them
-        self.rpsbml = rpSBML(
-            inFile = self.model_path,
-            logger = self.logger
-        )
-        import json
-        print(json.dumps(self.rpsbml.toDict(), indent=4))
-        exit()
-=======
 
         with TemporaryDirectory() as temp_d:
             self.e_coli_model_path = extract_gz(
@@ -95,7 +73,6 @@
                 target_rpsbml = self.rpsbml_model,
                 logger = self.logger
             )
->>>>>>> 07ecdb98
 
 
     def test_fba_pfba(self):
@@ -135,36 +112,6 @@
                         plugin = 'fbc'
                     )
 
-<<<<<<< HEAD
-    def test_fba(self):
-        ref_score = 9.230769230769237
-        cobra_results = rp_fba(
-                 rpsbml = self.rpsbml,
-            reaction_id = 'rxn_target',
-                 logger = self.logger
-        )
-        self.assertTrue(self.rpsbml)
-        self.assertAlmostEqual(
-            cobra_results.objective_value,
-            ref_score
-        )
-        # make sure that the results are written to the file
-        pathway = self.rpsbml.toDict()['pathway']['brsynth']
-        self.assertAlmostEqual(
-            pathway['fba_obj_rxn_target']['value'],
-            ref_score
-        )
-
-
-    def test_fraction(self):
-        ref_score = 2.3076923076923888
-        cobra_results = rp_fraction(
-                rpsbml = self.rpsbml,
-            src_rxn_id = 'biomass',
-             src_coeff = 1.0,
-            tgt_rxn_id = 'rxn_target',
-             tgt_coeff = 1.0,
-=======
                     cobra_solution = func(
                             rpsbml = rpsbml,
                             logger = self.logger
@@ -233,17 +180,9 @@
                 objective_id = objective_id,
                 cobra_results = cobra_results,
                 pathway_id = self.pathway_id,
->>>>>>> 07ecdb98
                 logger = self.logger
             )
 
-<<<<<<< HEAD
-        self.assertTrue(self.rpsbml)
-        self.assertAlmostEqual(
-            cobra_results.objective_value,
-            ref_score
-        )
-=======
             # make sure that the results are written to the file
             pathway = rpsbml.toDict()['pathway']['brsynth']
             self.assertAlmostEqual(
@@ -253,99 +192,4 @@
             self.assertAlmostEqual(
                 pathway['fba_obj_biomass']['value'],
                 scores[1]
-            )
->>>>>>> 07ecdb98
-
-
-    # def test_fraction_2(self):
-    #     ref_score = 1.3296695186776557
-    #     obj_value, rpsbml = rp_fraction(
-    #             rpsbml = self.merged_rpsbml_2,
-    #         src_rxn_id = 'biomass',
-    #          src_coeff = 1.0,
-    #         tgt_rxn_id = self.rxn_tgt,
-    #          tgt_coeff = 1.0,
-    #             logger = self.logger
-    #     )
-
-<<<<<<< HEAD
-    def test_pfba(self):
-        # ref_score = 859.3846153846168
-        ref_score = 1761.107066440342
-        cobra_results = rp_pfba(
-                 rpsbml = self.rpsbml,
-            reaction_id = 'rxn_target',
-                 logger = self.logger
-        )
-        self.assertTrue(self.rpsbml)
-        self.assertAlmostEqual(
-            cobra_results.objective_value,
-            ref_score
-        )
-        # make sure that the results are written to the file
-        pathway = self.rpsbml.toDict()['pathway']['brsynth']
-        import json
-        print(json.dumps(self.rpsbml.toDict(), indent=4))
-        exit()
-        self.assertAlmostEqual(
-            pathway['fba_obj_rxn_target']['value'],
-            ref_score
-        )
-=======
-    #     self.assertTrue(rpsbml)
-    #     self.assertAlmostEqual(
-    #         obj_value,
-    #         ref_score
-    #     )
-
-    #     # make sure that the results are written to the file
-    #     pathway = rpsbml.toDict()['pathway']['brsynth']
-    #     self.assertAlmostEqual(
-    #         pathway['fba_obj_'+self.rxn_tgt+'__restricted_biomass']['value'],
-    #         ref_score
-    #     )
-    #     self.assertAlmostEqual(
-    #         pathway['fba_obj_biomass']['value'],
-    #         0.572905856625764
-    #     )
-
-
-    # def test_pfba_1(self):
-    #     ref_score = 859.3846153846168
-    #     obj_value, rpsbml = rp_pfba(
-    #              rpsbml = self.merged_rpsbml_1,
-    #         reaction_id = self.rxn_tgt,
-    #              logger = self.logger
-    #     )
-    #     self.assertTrue(rpsbml)
-    #     self.assertAlmostEqual(
-    #         obj_value,
-    #         ref_score
-    #     )
-    #     # make sure that the results are written to the file
-    #     pathway = rpsbml.toDict()['pathway']['brsynth']
-    #     self.assertAlmostEqual(
-    #         pathway['fba_obj_'+self.rxn_tgt]['value'],
-    #         ref_score
-    #     )
-
-    # def test_pfba_2(self):
-    #     ref_score = 859.3846153846168
-    #     ref_score = 471.6390839533362
-    #     obj_value, rpsbml = rp_pfba(
-    #              rpsbml = self.merged_rpsbml_2,
-    #         reaction_id = self.rxn_tgt,
-    #              logger = self.logger
-    #     )
-    #     self.assertTrue(rpsbml)
-    #     self.assertAlmostEqual(
-    #         obj_value,
-    #         ref_score
-    #     )
-    #     # make sure that the results are written to the file
-    #     pathway = rpsbml.toDict()['pathway']['brsynth']
-    #     self.assertAlmostEqual(
-    #         pathway['fba_obj_'+self.rxn_tgt]['value'],
-    #         ref_score
-    #     )
->>>>>>> 07ecdb98
+            )